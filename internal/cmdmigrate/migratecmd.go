// Copyright 2020 Google LLC.
// SPDX-License-Identifier: Apache-2.0

package cmdmigrate

import (
	"bytes"
	"context"
	goerrors "errors"
	"fmt"
	"io"
	"io/ioutil"
	"os"
	"path/filepath"

	"github.com/GoogleContainerTools/kpt/internal/cmdliveinit"
	"github.com/GoogleContainerTools/kpt/internal/docs/generated/livedocs"
	"github.com/GoogleContainerTools/kpt/internal/errors"
	"github.com/GoogleContainerTools/kpt/internal/pkg"
	"github.com/GoogleContainerTools/kpt/internal/types"
	"github.com/GoogleContainerTools/kpt/internal/util/argutil"
<<<<<<< HEAD
	"github.com/GoogleContainerTools/kpt/internal/util/pathutil"
=======
	"github.com/GoogleContainerTools/kpt/pkg/kptfile/kptfileutil"
>>>>>>> c5e8647d
	"github.com/GoogleContainerTools/kpt/pkg/live"
	"github.com/spf13/cobra"
	"k8s.io/apimachinery/pkg/apis/meta/v1/unstructured"
	"k8s.io/cli-runtime/pkg/genericclioptions"
	"k8s.io/klog/v2"
	"k8s.io/kubectl/pkg/cmd/util"
	"sigs.k8s.io/cli-utils/pkg/common"
	"sigs.k8s.io/cli-utils/pkg/config"
	"sigs.k8s.io/cli-utils/pkg/inventory"
	"sigs.k8s.io/cli-utils/pkg/manifestreader"
	"sigs.k8s.io/cli-utils/pkg/object"
	"sigs.k8s.io/kustomize/kyaml/filesys"
)

// MigrateRunner encapsulates fields for the kpt migrate command.
type MigrateRunner struct {
	ctx       context.Context
	Command   *cobra.Command
	ioStreams genericclioptions.IOStreams
	factory   util.Factory

	dir             string
	dryRun          bool
	name            string
	rgFile          string
	force           bool
	rgInvClientFunc func(util.Factory) (inventory.InventoryClient, error)
	cmInvClientFunc func(util.Factory) (inventory.InventoryClient, error)
	cmLoader        manifestreader.ManifestLoader
	cmNotMigrated   bool // flag to determine if migration from ConfigMap has occurred
}

// NewRunner returns a pointer to an initial MigrateRunner structure.
func NewRunner(ctx context.Context, factory util.Factory, cmLoader manifestreader.ManifestLoader,
	ioStreams genericclioptions.IOStreams) *MigrateRunner {

	r := &MigrateRunner{
		ctx:             ctx,
		factory:         factory,
		ioStreams:       ioStreams,
		dryRun:          false,
		cmLoader:        cmLoader,
		rgInvClientFunc: rgInvClient,
		cmInvClientFunc: cmInvClient,
		dir:             "",
	}
	cmd := &cobra.Command{
		Use:     "migrate [DIR | -]",
		Short:   livedocs.MigrateShort,
		Long:    livedocs.MigrateShort + "\n" + livedocs.MigrateLong,
		Example: livedocs.MigrateExamples,
		RunE: func(cmd *cobra.Command, args []string) error {
			if len(args) == 0 {
				// default to current working directory
				args = append(args, ".")
			}
			fmt.Fprint(ioStreams.Out, "inventory migration...\n")
			if err := r.Run(ioStreams.In, args); err != nil {
				fmt.Fprint(ioStreams.Out, "failed\n")
				fmt.Fprint(ioStreams.Out, "inventory migration...failed\n")
				return err
			}
			fmt.Fprint(ioStreams.Out, "inventory migration...success\n")
			return nil
		},
	}
	cmd.Flags().StringVar(&r.name, "name", "", "Inventory object name")
	cmd.Flags().BoolVar(&r.force, "force", false, "Set inventory values even if already set in Kptfile")
	cmd.Flags().BoolVar(&r.dryRun, "dry-run", false, "Do not actually migrate, but show steps")

	r.Command = cmd
	return r
}

// NewCommand returns the cobra command for the migrate command.
func NewCommand(ctx context.Context, f util.Factory, cmLoader manifestreader.ManifestLoader,
	ioStreams genericclioptions.IOStreams) *cobra.Command {
	return NewRunner(ctx, f, cmLoader, ioStreams).Command
}

// Run executes the migration from the ConfigMap based inventory to the ResourceGroup
// based inventory.
func (mr *MigrateRunner) Run(reader io.Reader, args []string) error {
	// Use ResourceGroup file for inventory logic if the resourcegroup file
	// is set directly. For this feature gate, the resourcegroup must be directly set
	// through our tests since we are not exposing this through the command surface as a
	// flag, currently. When we promote this, the resourcegroup filename can be empty and
	// the default filename value will be inferred/used.
	if mr.rgFile != "" {
		return mr.runLiveMigrateWithRGFile(reader, args)
	}

	// Validate the number of arguments.
	if len(args) > 1 {
		return fmt.Errorf("too many arguments; migrate requires one directory argument (or stdin)")
	}
	// Validate argument is a directory.
	if len(args) == 1 {
		var err error
		mr.dir, err = config.NormalizeDir(args[0])
		if err != nil {
			return err
		}
	}
	// Store the stdin bytes if necessary so they can be used twice.
	var stdinBytes []byte
	var err error
	if len(args) == 0 {
		stdinBytes, err = ioutil.ReadAll(reader)
		if err != nil {
			return err
		}
		if len(stdinBytes) == 0 {
			return fmt.Errorf("no arguments means stdin has data; missing bytes on stdin")
		}
	}

	// Create the inventory clients for reading inventories based on RG and
	// ConfigMap.
	rgInvClient, err := mr.rgInvClientFunc(mr.factory)
	if err != nil {
		return err
	}
	cmInvClient, err := mr.cmInvClientFunc(mr.factory)
	if err != nil {
		return err
	}

	// Apply the ResourceGroup CRD to the cluster, ignoring if it already exists.
	if err := mr.applyCRD(); err != nil {
		return err
	}
	// Retrieve the current ConfigMap inventory objects.
	cmInvObj, err := mr.retrieveConfigMapInv(bytes.NewReader(stdinBytes), args)
	if err != nil {
		if _, ok := err.(inventory.NoInventoryObjError); ok {
			// No ConfigMap inventory means the migration has already run before.
			klog.V(4).Infoln("swallowing no ConfigMap inventory error")
			return nil
		}
		klog.V(4).Infof("error retrieving ConfigMap inventory object: %s", err)
		return err
	}
	cmInventoryID := cmInvObj.ID()
	klog.V(4).Infof("previous inventoryID: %s", cmInventoryID)
	// Update the Kptfile with the resource group values (e.g. namespace, name, id).
	if err := mr.updateKptfile(mr.ctx, args, cmInventoryID); err != nil {
		return err
	}
	cmObjs, err := mr.retrieveInvObjs(cmInvClient, cmInvObj)
	if err != nil {
		return err
	}
	if len(cmObjs) > 0 {
		// Migrate the ConfigMap inventory objects to a ResourceGroup custom resource.
		if err = mr.migrateObjs(rgInvClient, cmObjs, bytes.NewReader(stdinBytes), args); err != nil {
			return err
		}
		// Delete the old ConfigMap inventory object.
		if err = mr.deleteConfigMapInv(cmInvClient, cmInvObj); err != nil {
			return err
		}
	}
	return mr.deleteConfigMapFile()
}

// applyCRD applies the ResourceGroup custom resource definition, returning an
// error if one occurred. Ignores "AlreadyExists" error. Uses the definition
// stored in the "rgCrd" variable.
func (mr *MigrateRunner) applyCRD() error {
	fmt.Fprint(mr.ioStreams.Out, "  ensuring ResourceGroup CRD exists in cluster...")
	// Simply return early if this is a dry run
	if mr.dryRun {
		fmt.Fprintln(mr.ioStreams.Out, "success")
		return nil
	}
	// Install the ResourceGroup CRD to the cluster.
	err := live.InstallResourceGroupCRD(mr.factory)
	if err == nil {
		fmt.Fprintln(mr.ioStreams.Out, "success")
	} else {
		fmt.Fprintln(mr.ioStreams.Out, "failed")
	}
	return err
}

// updateKptfile installs the "inventory" fields in the Kptfile.
func (mr *MigrateRunner) updateKptfile(ctx context.Context, args []string, prevID string) error {
	fmt.Fprint(mr.ioStreams.Out, "  updating Kptfile inventory values...")
	if !mr.dryRun {
		absPath, _, err := pathutil.ResolveAbsAndRelPaths(args[0])
		if err != nil {
			return err
		}
		p, err := pkg.New(filesys.FileSystemOrOnDisk{}, absPath)
		if err != nil {
			return err
		}
		err = (&cmdliveinit.ConfigureInventoryInfo{
			Pkg:         p,
			Factory:     mr.factory,
			Quiet:       true,
			InventoryID: prevID,
			Force:       mr.force,
		}).Run(ctx)

		if err != nil {
			var invExistsError *cmdliveinit.InvExistsError
			if errors.As(err, &invExistsError) {
				fmt.Fprint(mr.ioStreams.Out, "values already exist...")
			} else {
				return err
			}
		}
	}
	fmt.Fprint(mr.ioStreams.Out, "success\n")
	return nil
}

// retrieveConfigMapInv retrieves the ConfigMap inventory object or
// an error if one occurred.
func (mr *MigrateRunner) retrieveConfigMapInv(reader io.Reader, args []string) (inventory.InventoryInfo, error) {
	fmt.Fprint(mr.ioStreams.Out, "  retrieve the current ConfigMap inventory...")
	cmReader, err := mr.cmLoader.ManifestReader(reader, args[0])
	if err != nil {
		return nil, err
	}
	objs, err := cmReader.Read()
	if err != nil {
		return nil, err
	}
	cmInvObj, _, err := inventory.SplitUnstructureds(objs)
	if err != nil {
		return nil, err
	}
	if cmInvObj == nil {
		// No ConfigMap inventory means the migration has already run before.
		fmt.Fprintln(mr.ioStreams.Out, "no ConfigMap inventory...completed")
		return nil, inventory.NoInventoryObjError{}
	}
	cmInv := inventory.WrapInventoryInfoObj(cmInvObj)
	fmt.Fprintf(mr.ioStreams.Out, "success (inventory-id: %s)\n", cmInv.ID())
	return cmInv, nil
}

// retrieveInvObjs returns the object references from the passed
// inventory object by querying the inventory object in the cluster,
// or an error if one occurred.
func (mr *MigrateRunner) retrieveInvObjs(cmInvClient inventory.InventoryClient,
	invObj inventory.InventoryInfo) ([]object.ObjMetadata, error) {
	fmt.Fprint(mr.ioStreams.Out, "  retrieve ConfigMap inventory objs...")
	cmObjs, err := cmInvClient.GetClusterObjs(invObj, mr.dryRunStrategy())
	if err != nil {
		return nil, err
	}
	fmt.Fprintf(mr.ioStreams.Out, "success (%d inventory objects)\n", len(cmObjs))
	return cmObjs, nil
}

// migrateObjs stores the passed objects in the ResourceGroup inventory
// object and applies the inventory object to the cluster. Returns
// an error if one occurred.
func (mr *MigrateRunner) migrateObjs(rgInvClient inventory.InventoryClient,
	cmObjs []object.ObjMetadata, reader io.Reader, args []string) error {
	if err := validateParams(reader, args); err != nil {
		return err
	}
	fmt.Fprint(mr.ioStreams.Out, "  migrate inventory to ResourceGroup...")
	if len(cmObjs) == 0 {
		fmt.Fprint(mr.ioStreams.Out, "no inventory objects found\n")
		return nil
	}
	if mr.dryRun {
		fmt.Fprintln(mr.ioStreams.Out, "success")
		return nil
	}

	path := args[0]
	var err error
	if args[0] != "-" {
		path, err = argutil.ResolveSymlink(mr.ctx, path)
		if err != nil {
			return err
		}
	}

	_, inv, err := live.Load(mr.factory, path, mr.rgFile, reader)
	if err != nil {
		return err
	}

	invInfo, err := live.ToInventoryInfo(inv)
	if err != nil {
		return err
	}

	_, err = rgInvClient.Merge(invInfo, cmObjs, mr.dryRunStrategy())
	if err != nil {
		return err
	}
	fmt.Fprint(mr.ioStreams.Out, "success\n")
	return nil
}

// deleteConfigMapInv removes the passed inventory object from the
// cluster. Returns an error if one occurred.
func (mr *MigrateRunner) deleteConfigMapInv(cmInvClient inventory.InventoryClient,
	invObj inventory.InventoryInfo) error {
	fmt.Fprint(mr.ioStreams.Out, "  deleting old ConfigMap inventory object...")
	if err := cmInvClient.DeleteInventoryObj(invObj, mr.dryRunStrategy()); err != nil {
		return err
	}
	fmt.Fprint(mr.ioStreams.Out, "success\n")
	return nil
}

// deleteConfigMapFile deletes the ConfigMap template inventory file. This file
// is usually named "inventory-template.yaml". This operation only happens if
// the input was a directory argument (otherwise there is nothing to delete).
// Returns an error if one occurs while deleting the file. Does NOT return an
// error if the inventory template file is missing.
func (mr *MigrateRunner) deleteConfigMapFile() error {
	// Only delete the file if the input was a directory argument.
	if len(mr.dir) > 0 {
		cmFilename, _, err := common.ExpandDir(mr.dir)
		if err != nil {
			return err
		}
		if len(cmFilename) > 0 {
			fmt.Fprintf(mr.ioStreams.Out, "deleting inventory template file: %s...", cmFilename)
			if !mr.dryRun {
				err = os.Remove(cmFilename)
				if err != nil {
					fmt.Fprint(mr.ioStreams.Out, "failed\n")
					return err
				}
			}
			fmt.Fprint(mr.ioStreams.Out, "success\n")
		}
	}
	return nil
}

// dryRunStrategy returns the strategy to use based on user config
func (mr *MigrateRunner) dryRunStrategy() common.DryRunStrategy {
	if mr.dryRun {
		return common.DryRunClient
	}
	return common.DryRunNone
}

// findResourceGroupInv returns the ResourceGroup inventory object from the
// passed slice of objects, or nil and and error if there is a problem.
func findResourceGroupInv(objs []*unstructured.Unstructured) (*unstructured.Unstructured, error) {
	for _, obj := range objs {
		isInv, err := live.IsResourceGroupInventory(obj)
		if err != nil {
			return nil, err
		}
		if isInv {
			return obj, nil
		}
	}
	return nil, fmt.Errorf("resource group inventory object not found")
}

// validateParams validates input parameters and returns error if any
func validateParams(reader io.Reader, args []string) error {
	if reader == nil && len(args) == 0 {
		return fmt.Errorf("unable to build ManifestReader without both reader or args")
	}
	if len(args) > 1 {
		return fmt.Errorf("expected one directory argument allowed; got (%s)", args)
	}
	return nil
}

func rgInvClient(factory util.Factory) (inventory.InventoryClient, error) {
	return inventory.NewInventoryClient(factory, live.WrapInventoryObj, live.InvToUnstructuredFunc)
}

func cmInvClient(factory util.Factory) (inventory.InventoryClient, error) {
	return inventory.NewInventoryClient(factory, inventory.WrapInventoryObj, inventory.InvInfoToConfigMap)
}

// func runLiveMigrateWithRGFile is a modified version of MigrateRunner.Run that stores the
// package inventory information in a separate resourcegroup file. The logic for this is branched into
// a separate function to enable feature gating.
func (mr *MigrateRunner) runLiveMigrateWithRGFile(reader io.Reader, args []string) error {
	// Validate the number of arguments.
	if len(args) > 1 {
		return fmt.Errorf("too many arguments; migrate requires one directory argument (or stdin)")
	}
	// Validate argument is a directory.
	if len(args) == 1 {
		var err error
		mr.dir, err = config.NormalizeDir(args[0])
		if err != nil {
			return err
		}
	}
	// Store the stdin bytes if necessary so they can be used twice.
	var stdinBytes []byte
	var err error
	if len(args) == 0 {
		stdinBytes, err = ioutil.ReadAll(reader)
		if err != nil {
			return err
		}
		if len(stdinBytes) == 0 {
			return fmt.Errorf("no arguments means stdin has data; missing bytes on stdin")
		}
	}

	// Apply the ResourceGroup CRD to the cluster, ignoring if it already exists.
	if err := mr.applyCRD(); err != nil {
		return err
	}

	// Check if we need to migrate from ConfigMap to ResourceGroup.
	if err := mr.migrateCMToRG(stdinBytes, args); err != nil {
		return err
	}

	// Migrate from Kptfile instead.
	if mr.cmNotMigrated {
		return mr.migrateKptfileToRG(args)
	}

	return nil
}

// migrateKptfileToRG extracts inventory information from a package's Kptfile
// into an external resourcegroup file.
func (mr *MigrateRunner) migrateKptfileToRG(args []string) error {
	const op errors.Op = "migratecmd.migrateKptfileToRG"
	klog.V(4).Infoln("attempting to migrate from Kptfile inventory")
	fmt.Fprint(mr.ioStreams.Out, "  reading existing Kptfile...")
	if !mr.dryRun {
		dir := args[0]
		p, err := pkg.New(dir)
		if err != nil {
			return err
		}
		kf, err := p.Kptfile()
		if err != nil {
			return err
		}

		if _, err := kptfileutil.ValidateInventory(kf.Inventory); err != nil {
			// Invalid Kptfile.
			return err
		}

		// Make sure resourcegroup file does not exist.
		_, rgFileErr := os.Stat(filepath.Join(dir, mr.rgFile))
		switch {
		case rgFileErr == nil:
			return errors.E(op, errors.IO, types.UniquePath(dir), "the resourcegroup file already exists and inventory information cannot be migrated")
		case err != nil && !goerrors.Is(err, os.ErrNotExist):
			return errors.E(op, errors.IO, types.UniquePath(dir), err)
		}

		err = (&cmdliveinit.ConfigureInventoryInfo{
			Pkg:         p,
			Factory:     mr.factory,
			Quiet:       true,
			Name:        kf.Inventory.Name,
			InventoryID: kf.Inventory.InventoryID,
			RGFileName:  mr.rgFile,
			Force:       true,
		}).Run(mr.ctx)

		if err != nil {
			return err
		}
	}
	fmt.Fprint(mr.ioStreams.Out, "success\n")
	return nil
}

// migrateCMToRG migrates from ConfigMap to resourcegroup object.
func (mr *MigrateRunner) migrateCMToRG(stdinBytes []byte, args []string) error {
	// Create the inventory clients for reading inventories based on RG and
	// ConfigMap.
	rgInvClient, err := mr.rgInvClientFunc(mr.factory)
	if err != nil {
		return err
	}
	cmInvClient, err := mr.cmInvClientFunc(mr.factory)
	if err != nil {
		return err
	}
	// Retrieve the current ConfigMap inventory objects.
	cmInvObj, err := mr.retrieveConfigMapInv(bytes.NewReader(stdinBytes), args)
	if err != nil {
		if _, ok := err.(inventory.NoInventoryObjError); ok {
			// No ConfigMap inventory means the migration has already run before.
			klog.V(4).Infoln("swallowing no ConfigMap inventory error")
			mr.cmNotMigrated = true
			return nil
		}
		klog.V(4).Infof("error retrieving ConfigMap inventory object: %s", err)
		return err
	}
	cmInventoryID := cmInvObj.ID()
	klog.V(4).Infof("previous inventoryID: %s", cmInventoryID)
	// Create ResourceGroup object file locallly (e.g. namespace, name, id).
	if err := mr.createRGfile(mr.ctx, args, cmInventoryID); err != nil {
		return err
	}
	cmObjs, err := mr.retrieveInvObjs(cmInvClient, cmInvObj)
	if err != nil {
		return err
	}
	if len(cmObjs) > 0 {
		// Migrate the ConfigMap inventory objects to a ResourceGroup custom resource.
		if err = mr.migrateObjs(rgInvClient, cmObjs, bytes.NewReader(stdinBytes), args); err != nil {
			return err
		}
		// Delete the old ConfigMap inventory object.
		if err = mr.deleteConfigMapInv(cmInvClient, cmInvObj); err != nil {
			return err
		}
	}
	return mr.deleteConfigMapFile()
}

// createRGfile writes the inventory information into the resourcegroup object.
func (mr *MigrateRunner) createRGfile(ctx context.Context, args []string, prevID string) error {
	fmt.Fprint(mr.ioStreams.Out, "  creating ResourceGroup object file...")
	if !mr.dryRun {
		p, err := pkg.New(args[0])
		if err != nil {
			return err
		}
		err = (&cmdliveinit.ConfigureInventoryInfo{
			Pkg:         p,
			Factory:     mr.factory,
			Quiet:       true,
			InventoryID: prevID,
			RGFileName:  mr.rgFile,
			Force:       mr.force,
		}).Run(ctx)

		if err != nil {
			var invExistsError *cmdliveinit.InvExistsError
			if errors.As(err, &invExistsError) {
				fmt.Fprint(mr.ioStreams.Out, "values already exist...")
			} else {
				return err
			}
		}
	}
	fmt.Fprint(mr.ioStreams.Out, "success\n")
	return nil
}<|MERGE_RESOLUTION|>--- conflicted
+++ resolved
@@ -19,11 +19,8 @@
 	"github.com/GoogleContainerTools/kpt/internal/pkg"
 	"github.com/GoogleContainerTools/kpt/internal/types"
 	"github.com/GoogleContainerTools/kpt/internal/util/argutil"
-<<<<<<< HEAD
 	"github.com/GoogleContainerTools/kpt/internal/util/pathutil"
-=======
 	"github.com/GoogleContainerTools/kpt/pkg/kptfile/kptfileutil"
->>>>>>> c5e8647d
 	"github.com/GoogleContainerTools/kpt/pkg/live"
 	"github.com/spf13/cobra"
 	"k8s.io/apimachinery/pkg/apis/meta/v1/unstructured"
@@ -464,7 +461,7 @@
 	fmt.Fprint(mr.ioStreams.Out, "  reading existing Kptfile...")
 	if !mr.dryRun {
 		dir := args[0]
-		p, err := pkg.New(dir)
+		p, err := pkg.New(filesys.FileSystemOrOnDisk{}, dir)
 		if err != nil {
 			return err
 		}
@@ -556,7 +553,7 @@
 func (mr *MigrateRunner) createRGfile(ctx context.Context, args []string, prevID string) error {
 	fmt.Fprint(mr.ioStreams.Out, "  creating ResourceGroup object file...")
 	if !mr.dryRun {
-		p, err := pkg.New(args[0])
+		p, err := pkg.New(filesys.FileSystemOrOnDisk{}, args[0])
 		if err != nil {
 			return err
 		}
