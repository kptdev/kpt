--- conflicted
+++ resolved
@@ -29,11 +29,11 @@
 	return string(u)
 }
 
-<<<<<<< HEAD
 // Empty returns true if the UniquePath is empty
 func (u UniquePath) Empty() bool {
 	return len(u) == 0
-=======
+}
+
 // RelativePath returns the relative path to current working directory.
 func (u UniquePath) RelativePath() (string, error) {
 	cwd, err := os.Getwd()
@@ -48,7 +48,6 @@
 		return string(u), nil
 	}
 	return rPath, nil
->>>>>>> d7a3c942
 }
 
 // DisplayPath represents Slash-separated path to the package directory on the filesytem relative
