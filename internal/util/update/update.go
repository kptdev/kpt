// Copyright 2019 Google LLC
//
// Licensed under the Apache License, Version 2.0 (the "License");
// you may not use this file except in compliance with the License.
// You may obtain a copy of the License at
//
//      http://www.apache.org/licenses/LICENSE-2.0
//
// Unless required by applicable law or agreed to in writing, software
// distributed under the License is distributed on an "AS IS" BASIS,
// WITHOUT WARRANTIES OR CONDITIONS OF ANY KIND, either express or implied.
// See the License for the specific language governing permissions and
// limitations under the License.

// Package update contains libraries for updating packages.
package update

import (
	"context"
	"fmt"
	"io/ioutil"
	"os"
	"path/filepath"
	"strings"

	"github.com/GoogleContainerTools/kpt/internal/errors"
	"github.com/GoogleContainerTools/kpt/internal/gitutil"
	"github.com/GoogleContainerTools/kpt/internal/pkg"
	"github.com/GoogleContainerTools/kpt/internal/printer"
	"github.com/GoogleContainerTools/kpt/internal/types"
	"github.com/GoogleContainerTools/kpt/internal/util/addmergecomment"
	"github.com/GoogleContainerTools/kpt/internal/util/fetch"
	"github.com/GoogleContainerTools/kpt/internal/util/git"
	"github.com/GoogleContainerTools/kpt/internal/util/pkgutil"
	"github.com/GoogleContainerTools/kpt/internal/util/stack"
	kptfilev1alpha2 "github.com/GoogleContainerTools/kpt/pkg/api/kptfile/v1alpha2"
	"github.com/GoogleContainerTools/kpt/pkg/kptfile/kptfileutil"
	"sigs.k8s.io/kustomize/kyaml/copyutil"
)

type UpdateOptions struct {
	// RelPackagePath is the relative path of a subpackage to the root. If the
	// package is root, the value here will be ".".
	RelPackagePath string

	// LocalPath is the absolute path to the package on the local fork.
	LocalPath string

	// OriginPath is the absolute path to the package in the on-disk clone
	// of the origin ref of the repo.
	OriginPath string

	// UpdatedPath is the absolute path to the package in the on-disk clone
	// of the updated ref of the repo.
	UpdatedPath string

	// IsRoot is true if the package is the root, i.e. the clones of
	// updated and origin were fetched based on the information in the
	// Kptfile from this package.
	IsRoot bool
}

// Updater updates a local package
type Updater interface {
	Update(options UpdateOptions) error
}

var strategies = map[kptfilev1alpha2.UpdateStrategyType]func() Updater{
	kptfilev1alpha2.FastForward:        func() Updater { return FastForwardUpdater{} },
	kptfilev1alpha2.ForceDeleteReplace: func() Updater { return ReplaceUpdater{} },
	kptfilev1alpha2.ResourceMerge:      func() Updater { return ResourceMergeUpdater{} },
}

// Command updates the contents of a local package to a different version.
type Command struct {
	// Pkg captures information about the package that should be updated.
	Pkg *pkg.Pkg

	// Ref is the ref to update to
	Ref string

	// Strategy is the update strategy to use
	Strategy kptfilev1alpha2.UpdateStrategyType
}

// Run runs the Command.
func (u Command) Run(ctx context.Context) error {
	const op errors.Op = "update.Run"
	pr := printer.FromContextOrDie(ctx)

	if u.Pkg == nil {
		return errors.E(op, errors.MissingParam, "pkg must be provided")
	}

	// require package is checked into git before trying to update it
	g, err := gitutil.NewLocalGitRunner(u.Pkg.UniquePath.String())
	if err != nil {
		return err
	}

	rr, err := g.Run(ctx, "status", "-s")
	if err != nil {
		return errors.E(op, u.Pkg.UniquePath, err)
	}
	if strings.TrimSpace(rr.Stdout) != "" {
		return errors.E(op, u.Pkg.UniquePath, fmt.Errorf("package must be committed "+
			"to git before attempting to update"))
	}

	rootKf, err := u.Pkg.Kptfile()
	if err != nil {
		return errors.E(op, u.Pkg.UniquePath, err)
	}

	if rootKf.Upstream == nil || rootKf.Upstream.Git == nil {
		return errors.E(op, u.Pkg.UniquePath,
			fmt.Errorf("package must have an upstream reference"))
	}
	if u.Ref != "" {
		rootKf.Upstream.Git.Ref = u.Ref
	}
	if u.Strategy != "" {
		rootKf.Upstream.UpdateStrategy = u.Strategy
	}
	err = kptfileutil.WriteFile(u.Pkg.UniquePath.String(), *rootKf)
	if err != nil {
		return errors.E(op, u.Pkg.UniquePath, err)
	}

	packageCount := 0

	// Use stack to keep track of paths with a Kptfile that might contain
	// information about remote subpackages.
	s := stack.NewPkgStack()
	s.Push(u.Pkg)

	for s.Len() > 0 {
		p := s.Pop()
		packageCount += 1

		if err := u.updateRootPackage(ctx, p); err != nil {
			return errors.E(op, p.UniquePath, err)
		}

		subPkgs, err := p.DirectSubpackages()
		if err != nil {
			return errors.E(op, p.UniquePath, err)
		}
		for _, subPkg := range subPkgs {
			subKf, err := subPkg.Kptfile()
			if err != nil {
				return errors.E(op, p.UniquePath, err)
			}

			if subKf.Upstream != nil && subKf.Upstream.Git != nil {
				s.Push(subPkg)
			}
		}
	}
	pr.Printf("\nUpdated %d package(s).\n", packageCount)

	// finally, make sure that the merge comments are added to all resources in the updated package
	if err := addmergecomment.Process(string(u.Pkg.UniquePath)); err != nil {
		return errors.E(op, u.Pkg.UniquePath, err)
	}
	return nil
}

// repoClone is an interface that represents a clone of a repo on the local
// disk.
type repoClone interface {
	AbsPath() string
}

// newNilRepoClone creates a new nilRepoClone that implements the repoClone
// interface
func newNilRepoClone() (*nilRepoClone, error) {
	const op errors.Op = "update.newNilRepoClone"
	dir, err := ioutil.TempDir("", "kpt-empty-")
	if err != nil {
		return nil, errors.E(op, errors.IO, fmt.Errorf("errors creating a temporary directory: %w", err))
	}
	return &nilRepoClone{
		dir: dir,
	}, nil
}

// nilRepoClone is an implementation of the repoClone interface, but that
// just represents an empty directory. This simplifies the logic for update
// since we don't have to special case situations where we don't have
// upstream and/or origin.
type nilRepoClone struct {
	dir string
}

// AbsPath returns the absolute path to the local directory for the repo. For
// the nilRepoClone, this will always be an empty directory.
func (nrc *nilRepoClone) AbsPath() string {
	return nrc.dir
}

// updateRootPackage updates a local package. It will use the information
// about upstream in the Kptfile to fetch upstream and origin, and then
// recursively traverse the hierarchy to add/update/delete packages.
func (u Command) updateRootPackage(ctx context.Context, p *pkg.Pkg) error {
	const op errors.Op = "update.updateRootPackage"
	kf, err := p.Kptfile()
	if err != nil {
		return errors.E(op, p.UniquePath, err)
	}

	pr := printer.FromContextOrDie(ctx)
	pr.PrintPackage(p, !(p == u.Pkg))

	g := kf.Upstream.Git
	updated := &git.RepoSpec{OrgRepo: g.Repo, Path: g.Directory, Ref: g.Ref}
	pr.Printf("Fetching upstream from %s@%s.\n", kf.Upstream.Git.Repo, kf.Upstream.Git.Ref)
	if err := fetch.ClonerUsingGitExec(ctx, updated); err != nil {
		return errors.E(op, p.UniquePath, err)
	}
	defer os.RemoveAll(updated.AbsPath())

	var origin repoClone
	if kf.UpstreamLock != nil {
		gLock := kf.UpstreamLock.Git
		originRepoSpec := &git.RepoSpec{OrgRepo: gLock.Repo, Path: gLock.Directory, Ref: gLock.Commit}
		pr.Printf("Fetching origin from %s@%s.\n", kf.Upstream.Git.Repo, kf.Upstream.Git.Ref)
		if err := fetch.ClonerUsingGitExec(ctx, originRepoSpec); err != nil {
			return errors.E(op, p.UniquePath, err)
		}
		origin = originRepoSpec
	} else {
		origin, err = newNilRepoClone()
		if err != nil {
			return errors.E(op, p.UniquePath, err)
		}
	}
	defer os.RemoveAll(origin.AbsPath())

	s := stack.New()
	s.Push(".")

	for s.Len() > 0 {
		relPath := s.Pop()
		localPath := filepath.Join(p.UniquePath.String(), relPath)
		updatedPath := filepath.Join(updated.AbsPath(), relPath)
		originPath := filepath.Join(origin.AbsPath(), relPath)

		isRoot := false
		if relPath == "." {
			isRoot = true
		}

		if err := u.updatePackage(ctx, relPath, localPath, updatedPath, originPath, isRoot); err != nil {
			return errors.E(op, p.UniquePath, err)
		}

		paths, err := pkgutil.FindSubpackagesForPaths(pkg.Remote, false,
			localPath, updatedPath, originPath)
		if err != nil {
			return errors.E(op, p.UniquePath, err)
		}
		for _, path := range paths {
			s.Push(filepath.Join(relPath, path))
		}
	}

	if err := kptfileutil.UpdateUpstreamLockFromGit(p.UniquePath.String(), updated); err != nil {
		return errors.E(op, p.UniquePath, err)
	}
	return nil
}

// updatePackage takes care of updating a single package. The absolute paths to
// the local, updated and origin packages are provided, as well as the path to the
// package relative to the root.
// The last parameter tells if this package is the root, i.e. the package
// from which we got the information about upstream and origin.
//nolint:gocyclo
func (u Command) updatePackage(ctx context.Context, subPkgPath, localPath, updatedPath, originPath string, isRootPkg bool) error {
	const op errors.Op = "update.updatePackage"
	pr := printer.FromContextOrDie(ctx)

	localExists, err := pkg.IsPackageDir(localPath)
	if err != nil {
		return errors.E(op, types.UniquePath(localPath), err)
	}

	// We need to handle the root package special here, since the copies
	// from updated and origin might not have a Kptfile at the root.
	updatedExists := isRootPkg
	if !isRootPkg {
		updatedExists, err = pkg.IsPackageDir(updatedPath)
		if err != nil {
			return errors.E(op, types.UniquePath(localPath), err)
		}
	}

	originExists := isRootPkg
	if !isRootPkg {
		originExists, err = pkg.IsPackageDir(originPath)
		if err != nil {
			return errors.E(op, types.UniquePath(localPath), err)
		}
	}

	switch {
	case !originExists && !localExists && !updatedExists:
		break
	// Check if subpackage has been added both in upstream and in local. We
	// can't make a sane merge here, so we treat it as an error.
	case !originExists && localExists && updatedExists:
		pr.Printf("Package %q added in both local and upstream.\n", packageName(localPath))
		return errors.E(op, types.UniquePath(localPath),
			fmt.Errorf("subpackage %q added in both upstream and local", subPkgPath))

	// Package added in upstream. We just copy the package. If the package
	// contains any unfetched subpackages, those will be handled when we traverse
	// the package hierarchy and that package is the root.
	case !originExists && !localExists && updatedExists:
<<<<<<< HEAD
		if err := pkgutil.CopyPackage(updatedPath, localPath, !isRootPkg, false); err != nil {
=======
		pr.Printf("Adding package %q from upstream.\n", packageName(localPath))
		if err := pkgutil.CopyPackage(updatedPath, localPath, !isRootPkg); err != nil {
>>>>>>> 17c8185b
			return errors.E(op, types.UniquePath(localPath), err)
		}

	// Package added locally, so no action needed.
	case !originExists && localExists && !updatedExists:
		break

	// Package deleted from both upstream and local, so no action needed.
	case originExists && !localExists && !updatedExists:
		break

	// Package deleted from local
	// In this case we assume the user knows what they are doing, so
	// we don't re-add the updated package from upstream.
	case originExists && !localExists && updatedExists:
		pr.Printf("Ignoring package %q in upstream since it is deleted from local.\n", packageName(localPath))

	// Package deleted from upstream
	case originExists && localExists && !updatedExists:
		// Check the diff. If there are local changes, we keep the subpackage.
		diff, err := copyutil.Diff(originPath, localPath)
		if err != nil {
			return errors.E(op, types.UniquePath(localPath), err)
		}
		if diff.Len() == 0 {
			pr.Printf("Deleting package %q from local since it is removed in upstream.\n", packageName(localPath))
			if err := os.RemoveAll(localPath); err != nil {
				return errors.E(op, types.UniquePath(localPath), err)
			}
		} else {
			pr.Printf("Package %q deleted from upstream, but keeping local since it has changes.\n", packageName(localPath))
		}
	default:
		if err := u.mergePackage(ctx, localPath, updatedPath, originPath, subPkgPath, isRootPkg); err != nil {
			return errors.E(op, types.UniquePath(localPath), err)
		}
	}
	return nil
}

func (u Command) mergePackage(ctx context.Context, localPath, updatedPath, originPath, relPath string, isRootPkg bool) error {
	const op errors.Op = "update.mergePackage"
	pr := printer.FromContextOrDie(ctx)
	// at this point, the localPath, updatedPath and originPath exists and are about to be merged
	// make sure that the merge comments are added to all of them so that they are merged accurately
	if err := addmergecomment.Process(localPath, updatedPath, originPath); err != nil {
		return errors.E(op, types.UniquePath(localPath),
			fmt.Errorf("failed to add merge comments %q", err.Error()))
	}
	updatedUnfetched, err := pkg.IsPackageUnfetched(updatedPath)
	if err != nil {
		if !errors.Is(err, os.ErrNotExist) || !isRootPkg {
			return errors.E(op, types.UniquePath(localPath), err)
		}
		// For root packages, there might not be a Kptfile in the upstream repo.
		updatedUnfetched = false
	}

	originUnfetched, err := pkg.IsPackageUnfetched(originPath)
	if err != nil {
		if !errors.Is(err, os.ErrNotExist) || !isRootPkg {
			return errors.E(op, types.UniquePath(localPath), err)
		}
		// For root packages, there might not be a Kptfile in origin.
		originUnfetched = false
	}

	switch {
	case updatedUnfetched && originUnfetched:
		fallthrough
	case updatedUnfetched && !originUnfetched:
		// updated is unfetched, so can't have changes except for Kptfile.
		// we can just merge that one.
		return kptfileutil.UpdateKptfile(localPath, updatedPath, originPath, true)
	case !updatedUnfetched && originUnfetched:
		// This means that the package was unfetched when local forked from upstream,
		// so the local fork and upstream might have fetched different versions of
		// the package. We just return an error here.
		// We might be able to compare the commit SHAs from local and updated
		// to determine if they share the common upstream and then fetch origin
		// using the common commit SHA. But this is a very advanced scenario,
		// so we just return the error for now.
		return errors.E(op, types.UniquePath(localPath), fmt.Errorf("no origin available for package"))
	default:
		// Both exists, so just go ahead as normal.
	}

	pkgKf, err := kptfileutil.ReadFile(localPath)
	if err != nil {
		return errors.E(op, types.UniquePath(localPath), err)
	}
	updater, found := strategies[pkgKf.Upstream.UpdateStrategy]
	if !found {
		return errors.E(op, types.UniquePath(localPath),
			fmt.Errorf("unrecognized update strategy %s", u.Strategy))
	}
	pr.Printf("Updating package %q with strategy %q.\n", packageName(localPath), pkgKf.Upstream.UpdateStrategy)
	if err := updater().Update(UpdateOptions{
		RelPackagePath: relPath,
		LocalPath:      localPath,
		UpdatedPath:    updatedPath,
		OriginPath:     originPath,
		IsRoot:         isRootPkg,
	}); err != nil {
		return errors.E(op, types.UniquePath(localPath), err)
	}

	return nil
}

func packageName(path string) string {
	return filepath.Base(path)
}<|MERGE_RESOLUTION|>--- conflicted
+++ resolved
@@ -318,12 +318,8 @@
 	// contains any unfetched subpackages, those will be handled when we traverse
 	// the package hierarchy and that package is the root.
 	case !originExists && !localExists && updatedExists:
-<<<<<<< HEAD
+		pr.Printf("Adding package %q from upstream.\n", packageName(localPath))
 		if err := pkgutil.CopyPackage(updatedPath, localPath, !isRootPkg, false); err != nil {
-=======
-		pr.Printf("Adding package %q from upstream.\n", packageName(localPath))
-		if err := pkgutil.CopyPackage(updatedPath, localPath, !isRootPkg); err != nil {
->>>>>>> 17c8185b
 			return errors.E(op, types.UniquePath(localPath), err)
 		}
 
