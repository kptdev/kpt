// Copyright 2019 Google LLC
//
// Licensed under the Apache License, Version 2.0 (the "License");
// you may not use this file except in compliance with the License.
// You may obtain a copy of the License at
//
//      http://www.apache.org/licenses/LICENSE-2.0
//
// Unless required by applicable law or agreed to in writing, software
// distributed under the License is distributed on an "AS IS" BASIS,
// WITHOUT WARRANTIES OR CONDITIONS OF ANY KIND, either express or implied.
// See the License for the specific language governing permissions and
// limitations under the License.

// Package diff contains libraries for diffing packages.
package diff

import (
	"context"
	"fmt"
	"io"
	"io/ioutil"
	"os"
	"os/exec"
	"path/filepath"
	"strings"

	"github.com/GoogleContainerTools/kpt/internal/gitutil"
	"github.com/GoogleContainerTools/kpt/internal/pkg"
	"github.com/GoogleContainerTools/kpt/internal/util/addmergecomment"
	"github.com/GoogleContainerTools/kpt/internal/util/fetch"
	"github.com/GoogleContainerTools/kpt/internal/util/pkgutil"
	kptfilev1alpha2 "github.com/GoogleContainerTools/kpt/pkg/api/kptfile/v1alpha2"
	"github.com/GoogleContainerTools/kpt/pkg/kptfile/kptfileutil"
	"sigs.k8s.io/kustomize/kyaml/errors"
)

// DiffType represents type of comparison to be performed.
type DiffType string

const (
	// DiffTypeLocal shows the changes in local pkg relative to upstream source pkg at original version
	DiffTypeLocal DiffType = "local"
	// DiffTypeRemote shows changes in the upstream source pkg between original and target version
	DiffTypeRemote DiffType = "remote"
	// DiffTypeCombined shows changes in local pkg relative to upstream source pkg at target version
	DiffTypeCombined DiffType = "combined"
	// 3way shows changes in local and remote changes side-by-side
	DiffType3Way DiffType = "3way"
)

// A collection of user-readable "source" definitions for diffed packages.
const (
	// localPackageSource represents the local package
	LocalPackageSource string = "local"
	// remotePackageSource represents the remote version of the package
	RemotePackageSource string = "remote"
	// targetRemotePackageSource represents the targeted remote version of a package
	TargetRemotePackageSource string = "target"
)

const (
	exitCodeDiffWarning string = "\nThe selected diff tool (%s) exited with an " +
		"error. It may not support the chosen diff type (%s). To use a different " +
		"diff tool please provide the tool using the --diff-tool flag. \n\nFor " +
		"more information about using kpt's diff command please see the commands " +
		"--help.\n"
)

// String implements Stringer.
func (dt DiffType) String() string {
	return string(dt)
}

var SupportedDiffTypes = []DiffType{DiffTypeLocal, DiffTypeRemote, DiffTypeCombined, DiffType3Way}

func SupportedDiffTypesLabel() string {
	var labels []string
	for _, dt := range SupportedDiffTypes {
		labels = append(labels, dt.String())
	}
	return strings.Join(labels, ", ")
}

// Command shows changes in local package relative to upstream source pkg, changes in
// upstream source package between original and target version etc.
type Command struct {
	// Path to the local package directory
	Path string

	// Ref is the target Ref in the upstream source package to compare against
	Ref string

	// DiffType specifies the type of changes to show
	DiffType DiffType

	// Difftool refers to diffing commandline tool for showing changes.
	DiffTool string

	// DiffToolOpts refers to the commandline options to for the diffing tool.
	DiffToolOpts string

	// When Debug is true, command will run with verbose logging and will not
	// cleanup the staged packages to assist with debugging.
	Debug bool

	// Output is an io.Writer where command will write the output of the
	// command.
	Output io.Writer

	// PkgDiffer specifies package differ
	PkgDiffer PkgDiffer

	// PkgGetter specifies packaging sourcing adapter
	PkgGetter PkgGetter
}

func (c *Command) Run(ctx context.Context) error {
	c.DefaultValues()

	kptFile, err := kptfileutil.ReadFile(c.Path)
	if err != nil {
		return errors.Errorf("package missing Kptfile at '%s': %v", c.Path, err)
	}

	// Create a staging directory to store all compared packages
	stagingDirectory, err := ioutil.TempDir("", "kpt-")
	if err != nil {
		return errors.Errorf("failed to create stage dir: %v", err)
	}
	defer func() {
		// Cleanup staged content after diff. Ignore cleanup if debugging.
		if !c.Debug {
			defer os.RemoveAll(stagingDirectory)
		}
	}()

<<<<<<< HEAD
	err = pkgutil.CopyPackage(c.Path, currPkg, true, false)
=======
	// Stage current package
	// This prevents prepareForDiff from modifying the local package
	localPkgName := NameStagingDirectory(LocalPackageSource,
		kptFile.Upstream.Git.Ref)
	currPkg, err := stageDirectory(stagingDirectory, localPkgName)
	if err != nil {
		return errors.Errorf("failed to create stage dir for current package: %v", err)
	}

	err = copyutil.CopyDir(c.Path, currPkg)
>>>>>>> 289c65a7
	if err != nil {
		return errors.Errorf("failed to stage current package: %v", err)
	}

	// get the upstreamPkg at current version
	upstreamPkgName := NameStagingDirectory(RemotePackageSource,
		kptFile.Upstream.Git.Ref)
	upstreamPkg, err := c.PkgGetter.GetPkg(ctx,
		stagingDirectory,
		upstreamPkgName,
		kptFile.Upstream.Git.Repo,
		kptFile.Upstream.Git.Directory,
		kptFile.Upstream.Git.Ref)
	if err != nil {
		return err
	}

	var upstreamTargetPkg string

	if c.Ref == "" {
		gur, err := gitutil.NewGitUpstreamRepo(ctx, kptFile.UpstreamLock.Git.Repo)
		if err != nil {
			return err
		}
		c.Ref, err = gur.GetDefaultBranch(ctx)
		if err != nil {
			return err
		}
	}

	if c.DiffType == DiffTypeRemote ||
		c.DiffType == DiffTypeCombined ||
		c.DiffType == DiffType3Way {
		// get the upstream pkg at the target version
		upstreamTargetPkgName := NameStagingDirectory(TargetRemotePackageSource,
			c.Ref)
		upstreamTargetPkg, err = c.PkgGetter.GetPkg(ctx, stagingDirectory,
			upstreamTargetPkgName,
			kptFile.Upstream.Git.Repo,
			kptFile.Upstream.Git.Directory,
			c.Ref)
		if err != nil {
			return err
		}
	}

	if c.Debug {
		fmt.Fprintf(c.Output, "diffing currPkg: %v, upstreamPkg: %v, upstreamTargetPkg: %v \n",
			currPkg, upstreamPkg, upstreamTargetPkg)
	}

	switch c.DiffType {
	case DiffTypeLocal:
		return c.PkgDiffer.Diff(currPkg, upstreamPkg)
	case DiffTypeRemote:
		return c.PkgDiffer.Diff(upstreamPkg, upstreamTargetPkg)
	case DiffTypeCombined:
		return c.PkgDiffer.Diff(currPkg, upstreamTargetPkg)
	case DiffType3Way:
		return c.PkgDiffer.Diff(currPkg, upstreamPkg, upstreamTargetPkg)
	default:
		return errors.Errorf("unsupported diff type '%s'", c.DiffType)
	}
}

func (c *Command) Validate() error {
	switch c.DiffType {
	case DiffTypeLocal, DiffTypeCombined, DiffTypeRemote, DiffType3Way:
	default:
		return errors.Errorf("invalid diff-type '%s'. Supported diff-types are: %s",
			c.DiffType, SupportedDiffTypesLabel())
	}

	path, err := exec.LookPath(c.DiffTool)
	if err != nil {
		return errors.Errorf("diff-tool '%s' not found in the PATH.", c.DiffTool)
	}
	c.DiffTool = path
	return nil
}

// DefaultValues sets up the default values for the command.
func (c *Command) DefaultValues() {
	if c.Output == nil {
		c.Output = os.Stdout
	}
	if c.PkgGetter == nil {
		c.PkgGetter = defaultPkgGetter{}
	}
	if c.PkgDiffer == nil {
		c.PkgDiffer = &defaultPkgDiffer{
			DiffType:     c.DiffType,
			DiffTool:     c.DiffTool,
			DiffToolOpts: c.DiffToolOpts,
			Debug:        c.Debug,
			Output:       c.Output,
		}
	}
}

// PkgDiffer knows how to compare given packages.
type PkgDiffer interface {
	Diff(pkgs ...string) error
}

type defaultPkgDiffer struct {
	// DiffType specifies the type of changes to show
	DiffType DiffType

	// Difftool refers to diffing commandline tool for showing changes.
	DiffTool string

	// DiffToolOpts refers to the commandline options to for the diffing tool.
	DiffToolOpts string

	// When Debug is true, command will run with verbose logging and will not
	// cleanup the staged packages to assist with debugging.
	Debug bool

	// Output is an io.Writer where command will write the output of the
	// command.
	Output io.Writer
}

func (d *defaultPkgDiffer) Diff(pkgs ...string) error {
	// add merge comments before comparing so that there are no unwanted diffs
	if err := addmergecomment.Process(pkgs...); err != nil {
		return err
	}
	for _, pkg := range pkgs {
		if err := d.prepareForDiff(pkg); err != nil {
			return err
		}
	}
	var args []string
	if d.DiffToolOpts != "" {
		args = strings.Split(d.DiffToolOpts, " ")
		args = append(args, pkgs...)
	} else {
		args = pkgs
	}
	cmd := exec.Command(d.DiffTool, args...)
	cmd.Stdout = d.Output
	cmd.Stderr = d.Output

	if d.Debug {
		fmt.Fprintf(d.Output, "%s\n", strings.Join(cmd.Args, " "))
	}
	err := cmd.Run()
	if err != nil {
		exitErr, ok := err.(*exec.ExitError)
		if ok && exitErr.ExitCode() == 1 {
			// diff tool will exit with return code 1 if there are differences
			// between two dirs. This suppresses those errors.
			err = nil
		} else if ok {
			// An error occurred but was not one of the excluded ones
			// Attempt to display help information to assist with resolving
			fmt.Printf(exitCodeDiffWarning, d.DiffTool, d.DiffType)
		}
	}
	return err
}

// prepareForDiff removes metadata such as .git and Kptfile from a staged package
// to exclude them from diffing.
func (d *defaultPkgDiffer) prepareForDiff(dir string) error {
	excludePaths := []string{".git", kptfilev1alpha2.KptFileName}
	for _, path := range excludePaths {
		path = filepath.Join(dir, path)
		if err := os.RemoveAll(path); err != nil {
			return err
		}
	}
	return nil
}

// PkgGetter knows how to fetch a package given a git repo, path and ref.
type PkgGetter interface {
	GetPkg(ctx context.Context, stagingDir, targetDir, repo, path, ref string) (dir string, err error)
}

// defaultPkgGetter uses fetch.Command abstraction to implement PkgGetter.
type defaultPkgGetter struct{}

// GetPkg checks out a repository into a temporary directory for diffing
// and returns the directory containing the checked out package or an error.
// repo is the git repository the package was cloned from.  e.g. https://
// path is the sub directory of the git repository that the package was cloned from
// ref is the git ref the package was cloned from
func (pg defaultPkgGetter) GetPkg(ctx context.Context, stagingDir, targetDir, repo, path, ref string) (string, error) {
	dir, err := stageDirectory(stagingDir, targetDir)
	if err != nil {
		return dir, err
	}

	name := filepath.Base(dir)
	kf := kptfileutil.DefaultKptfile(name)
	kf.Upstream = &kptfilev1alpha2.Upstream{
		Type: kptfilev1alpha2.GitOrigin,
		Git: &kptfilev1alpha2.Git{
			Repo:      repo,
			Directory: path,
			Ref:       ref,
		},
	}
	err = kptfileutil.WriteFile(dir, kf)
	if err != nil {
		return dir, err
	}

	p, err := pkg.New(dir)
	if err != nil {
		return dir, err
	}

	cmdGet := &fetch.Command{
		Pkg: p,
	}
	err = cmdGet.Run(ctx)
	return dir, err
}

// stageDirectory creates a subdirectory of the provided path for temporary operations
// path is the parent staged directory and should already exist
// subpath is the subdirectory that should be created inside path
func stageDirectory(path, subpath string) (string, error) {
	targetPath := filepath.Join(path, subpath)
	err := os.Mkdir(targetPath, os.ModePerm)
	return targetPath, err
}

// NameStagingDirectory assigns a name that matches the package source information
func NameStagingDirectory(source, ref string) string {
	// Using tags may result in references like /refs/tags/version
	// To avoid creating additional directory's use only the last name after a /
	splitRef := strings.Split(ref, "/")
	reducedRef := splitRef[len(splitRef)-1]

	return fmt.Sprintf("%s-%s",
		source,
		reducedRef)
}<|MERGE_RESOLUTION|>--- conflicted
+++ resolved
@@ -135,9 +135,6 @@
 		}
 	}()
 
-<<<<<<< HEAD
-	err = pkgutil.CopyPackage(c.Path, currPkg, true, false)
-=======
 	// Stage current package
 	// This prevents prepareForDiff from modifying the local package
 	localPkgName := NameStagingDirectory(LocalPackageSource,
@@ -147,8 +144,7 @@
 		return errors.Errorf("failed to create stage dir for current package: %v", err)
 	}
 
-	err = copyutil.CopyDir(c.Path, currPkg)
->>>>>>> 289c65a7
+	err = pkgutil.CopyPackage(c.Path, currPkg, true, false)
 	if err != nil {
 		return errors.Errorf("failed to stage current package: %v", err)
 	}
