--- conflicted
+++ resolved
@@ -207,16 +207,11 @@
 	ctx, cancel := context.WithTimeout(context.Background(), timeout)
 	defer cancel()
 	cmd = exec.CommandContext(ctx, dockerBin, args...)
-<<<<<<< HEAD
 	cmd.Stdout = os.Stdout
 	if err := cmd.Run(); err != nil {
-		fmt.Fprintln(os.Stdout, err)
-=======
-	output, err = cmd.CombinedOutput()
-	if err != nil {
->>>>>>> 8a3aafcb
 		return &ContainerImageError{
-			Image: f.Image,
+			Image:  f.Image,
+			Output: err.Error(),
 		}
 	}
 	return nil
