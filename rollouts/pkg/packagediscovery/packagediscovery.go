// Copyright 2022 Google LLC
//
// Licensed under the Apache License, Version 2.0 (the "License");
// you may not use this file except in compliance with the License.
// You may obtain a copy of the License at
//
//      http://www.apache.org/licenses/LICENSE-2.0
//
// Unless required by applicable law or agreed to in writing, software
// distributed under the License is distributed on an "AS IS" BASIS,
// WITHOUT WARRANTIES OR CONDITIONS OF ANY KIND, either express or implied.
// See the License for the specific language governing permissions and
// limitations under the License.

package packagediscovery

import (
	"context"
	"fmt"
	"net/http"
	"regexp"
	"strings"
	"sync"
	"time"

	gitopsv1alpha1 "github.com/GoogleContainerTools/kpt/rollouts/api/v1alpha1"
	"github.com/google/go-cmp/cmp"
	"github.com/google/go-github/v48/github"
	"golang.org/x/oauth2"
	coreapi "k8s.io/api/core/v1"
	"sigs.k8s.io/controller-runtime/pkg/client"
)

type PackageDiscovery struct {
	client    client.Client
	namespace string
	mutex     sync.Mutex
	cache     *Cache
}

type DiscoveredPackage struct {
	Org       string
	Repo      string
	Directory string
	Revision  string
}

type Cache struct {
	config     gitopsv1alpha1.PackagesConfig
	packages   []DiscoveredPackage
	expiration time.Time
}

func NewPackageDiscovery(client client.Client, namespace string) *PackageDiscovery {
	return &PackageDiscovery{
		client:    client,
		namespace: namespace,
	}
}

<<<<<<< HEAD
func (d *PackageDiscovery) GetPackages(ctx context.Context, config gitopsv1alpha1.PackagesConfig) ([]DiscoveredPackage, error) {
	d.mutex.Lock()
	defer d.mutex.Unlock()

	if d.useCache(config) {
		return d.cache.packages, nil
	}

	gitSelector := config.Git.Selector

	gitClient, err := d.getGitHubClient(ctx, gitSelector)
=======
func (d *PackageDiscovery) GetPackages(ctx context.Context) ([]DiscoveredPackage, error) {
	if d.config.SourceType != gitopsv1alpha1.GitHub {
		return nil, fmt.Errorf("%v source type not supported yet", d.config.SourceType)
	}

	gitHubClient, err := d.getGitHubClient(ctx)
>>>>>>> f0102643
	if err != nil {
		return nil, fmt.Errorf("unable to create github client: %w", err)
	}

	discoveredPackages := []DiscoveredPackage{}

<<<<<<< HEAD
	repositoryNames, err := d.getRepositoryNames(gitClient, gitSelector, ctx)
=======
	repositoryNames, err := d.getRepositoryNames(gitHubClient, ctx)
>>>>>>> f0102643
	if err != nil {
		return nil, fmt.Errorf("unable to get repositories: %w", err)
	}

	for _, repositoryName := range repositoryNames {
<<<<<<< HEAD
		repoPackages, err := d.getPackagesForRepository(gitClient, ctx, gitSelector, repositoryName)
=======
		repoPackages, err := d.getPackagesForRepository(gitHubClient, ctx, repositoryName)
>>>>>>> f0102643
		if err != nil {
			return nil, fmt.Errorf("unable to get packages: %w", err)
		}

		discoveredPackages = append(discoveredPackages, repoPackages...)
	}

	d.cache = &Cache{
		packages:   discoveredPackages,
		config:     config,
		expiration: time.Now().Add(1 * time.Minute),
	}

	return discoveredPackages, nil
}

<<<<<<< HEAD
func (d *PackageDiscovery) getRepositoryNames(gitClient *github.Client, selector gitopsv1alpha1.GitSelector, ctx context.Context) ([]string, error) {
=======
func (d *PackageDiscovery) getRepositoryNames(gitHubClient *github.Client, ctx context.Context) ([]string, error) {
	selector := d.config.GitHub.Selector
>>>>>>> f0102643
	repositoryNames := []string{}

	if isSelectorField(selector.Repo) {
		// TOOD: add pagination
		listOptions := github.RepositoryListOptions{}
		listOptions.PerPage = 150

		repositories, _, err := gitHubClient.Repositories.List(ctx, selector.Org, &listOptions)
		if err != nil {
			return nil, err
		}

		allRepositoryNames := []string{}
		for _, repository := range repositories {
			allRepositoryNames = append(allRepositoryNames, *repository.Name)
		}

		matchRepositoryNames := filterByPattern(selector.Repo, allRepositoryNames)

		repositoryNames = append(repositoryNames, matchRepositoryNames...)
	} else {
		repositoryNames = append(repositoryNames, selector.Repo)
	}

	return repositoryNames, nil
}

<<<<<<< HEAD
func (d *PackageDiscovery) getPackagesForRepository(gitClient *github.Client, ctx context.Context, selector gitopsv1alpha1.GitSelector, repoName string) ([]DiscoveredPackage, error) {
	discoveredPackages := []DiscoveredPackage{}
=======
func (d *PackageDiscovery) getPackagesForRepository(gitHubClient *github.Client, ctx context.Context, repoName string) ([]DiscoveredPackage, error) {
	discoveredPackages := []DiscoveredPackage{}
	selector := d.config.GitHub.Selector
>>>>>>> f0102643

	if isSelectorField(selector.Directory) {
		tree, _, err := gitHubClient.Git.GetTree(ctx, selector.Org, repoName, selector.Revision, true)
		if err != nil {
			return nil, err
		}

		allDirectories := []string{}
		for _, entry := range tree.Entries {
			if *entry.Type == "tree" {
				allDirectories = append(allDirectories, *entry.Path)
			}
		}

		directories := filterByPattern(selector.Directory, allDirectories)

		for _, directory := range directories {
			thisDiscoveredPackage := DiscoveredPackage{Org: selector.Org, Repo: repoName, Revision: selector.Revision, Directory: directory}
			discoveredPackages = append(discoveredPackages, thisDiscoveredPackage)
		}
	} else {
		thisDiscoveredPackage := DiscoveredPackage{Org: selector.Org, Repo: repoName, Revision: selector.Revision, Directory: selector.Directory}
		discoveredPackages = append(discoveredPackages, thisDiscoveredPackage)
	}

	return discoveredPackages, nil
}

<<<<<<< HEAD
func (d *PackageDiscovery) getGitHubClient(ctx context.Context, selector gitopsv1alpha1.GitSelector) (*github.Client, error) {
=======
func (d *PackageDiscovery) getGitHubClient(ctx context.Context) (*github.Client, error) {
	selector := d.config.GitHub.Selector

>>>>>>> f0102643
	httpClient := &http.Client{}

	if secretName := selector.SecretRef.Name; secretName != "" {
		var repositorySecret coreapi.Secret
		key := client.ObjectKey{Namespace: d.namespace, Name: secretName}
		if err := d.client.Get(ctx, key, &repositorySecret); err != nil {
			return nil, fmt.Errorf("cannot retrieve github credentials %s: %v", key, err)
		}

		accessToken := string(repositorySecret.Data["password"])

		ts := oauth2.StaticTokenSource(
			&oauth2.Token{AccessToken: accessToken},
		)

		httpClient = oauth2.NewClient(ctx, ts)
	}

	gitHubClient := github.NewClient(httpClient)

	return gitHubClient, nil
}

func (d *PackageDiscovery) useCache(config gitopsv1alpha1.PackagesConfig) bool {
	return d.cache != nil && cmp.Equal(config, d.cache.config) && time.Now().Before(d.cache.expiration)
}

func filterByPattern(pattern string, list []string) []string {
	matches := []string{}

	regexPattern := getRegexPattern(pattern)

	for _, value := range list {
		if isMatch := match(regexPattern, value); isMatch {
			matches = append(matches, value)
		}
	}

	return matches
}

func getRegexPattern(pattern string) string {
	var result strings.Builder

	result.WriteString("^")
	for i, literal := range strings.Split(pattern, "*") {
		if i > 0 {
			result.WriteString("[^/]+")
		}
		result.WriteString(regexp.QuoteMeta(literal))
	}
	result.WriteString("$")

	return result.String()
}

func match(pattern string, value string) bool {
	result, _ := regexp.MatchString(pattern, value)
	return result
}

func isSelectorField(value string) bool {
	return strings.Contains(value, "*")
}<|MERGE_RESOLUTION|>--- conflicted
+++ resolved
@@ -58,7 +58,6 @@
 	}
 }
 
-<<<<<<< HEAD
 func (d *PackageDiscovery) GetPackages(ctx context.Context, config gitopsv1alpha1.PackagesConfig) ([]DiscoveredPackage, error) {
 	d.mutex.Lock()
 	defer d.mutex.Unlock()
@@ -67,38 +66,26 @@
 		return d.cache.packages, nil
 	}
 
-	gitSelector := config.Git.Selector
-
-	gitClient, err := d.getGitHubClient(ctx, gitSelector)
-=======
-func (d *PackageDiscovery) GetPackages(ctx context.Context) ([]DiscoveredPackage, error) {
-	if d.config.SourceType != gitopsv1alpha1.GitHub {
-		return nil, fmt.Errorf("%v source type not supported yet", d.config.SourceType)
-	}
-
-	gitHubClient, err := d.getGitHubClient(ctx)
->>>>>>> f0102643
+	if config.SourceType != gitopsv1alpha1.GitHub {
+		return nil, fmt.Errorf("%v source type not supported yet", config.SourceType)
+	}
+
+	gitHubSelector := config.GitHub.Selector
+
+	gitHubClient, err := d.getGitHubClient(ctx, gitHubSelector)
 	if err != nil {
 		return nil, fmt.Errorf("unable to create github client: %w", err)
 	}
 
 	discoveredPackages := []DiscoveredPackage{}
 
-<<<<<<< HEAD
-	repositoryNames, err := d.getRepositoryNames(gitClient, gitSelector, ctx)
-=======
-	repositoryNames, err := d.getRepositoryNames(gitHubClient, ctx)
->>>>>>> f0102643
+	repositoryNames, err := d.getRepositoryNames(gitHubClient, gitHubSelector, ctx)
 	if err != nil {
 		return nil, fmt.Errorf("unable to get repositories: %w", err)
 	}
 
 	for _, repositoryName := range repositoryNames {
-<<<<<<< HEAD
-		repoPackages, err := d.getPackagesForRepository(gitClient, ctx, gitSelector, repositoryName)
-=======
-		repoPackages, err := d.getPackagesForRepository(gitHubClient, ctx, repositoryName)
->>>>>>> f0102643
+		repoPackages, err := d.getPackagesForRepository(gitHubClient, ctx, gitHubSelector, repositoryName)
 		if err != nil {
 			return nil, fmt.Errorf("unable to get packages: %w", err)
 		}
@@ -115,12 +102,7 @@
 	return discoveredPackages, nil
 }
 
-<<<<<<< HEAD
-func (d *PackageDiscovery) getRepositoryNames(gitClient *github.Client, selector gitopsv1alpha1.GitSelector, ctx context.Context) ([]string, error) {
-=======
-func (d *PackageDiscovery) getRepositoryNames(gitHubClient *github.Client, ctx context.Context) ([]string, error) {
-	selector := d.config.GitHub.Selector
->>>>>>> f0102643
+func (d *PackageDiscovery) getRepositoryNames(gitHubClient *github.Client, selector gitopsv1alpha1.GitHubSelector, ctx context.Context) ([]string, error) {
 	repositoryNames := []string{}
 
 	if isSelectorField(selector.Repo) {
@@ -148,14 +130,8 @@
 	return repositoryNames, nil
 }
 
-<<<<<<< HEAD
-func (d *PackageDiscovery) getPackagesForRepository(gitClient *github.Client, ctx context.Context, selector gitopsv1alpha1.GitSelector, repoName string) ([]DiscoveredPackage, error) {
+func (d *PackageDiscovery) getPackagesForRepository(gitHubClient *github.Client, ctx context.Context, selector gitopsv1alpha1.GitHubSelector, repoName string) ([]DiscoveredPackage, error) {
 	discoveredPackages := []DiscoveredPackage{}
-=======
-func (d *PackageDiscovery) getPackagesForRepository(gitHubClient *github.Client, ctx context.Context, repoName string) ([]DiscoveredPackage, error) {
-	discoveredPackages := []DiscoveredPackage{}
-	selector := d.config.GitHub.Selector
->>>>>>> f0102643
 
 	if isSelectorField(selector.Directory) {
 		tree, _, err := gitHubClient.Git.GetTree(ctx, selector.Org, repoName, selector.Revision, true)
@@ -184,13 +160,7 @@
 	return discoveredPackages, nil
 }
 
-<<<<<<< HEAD
-func (d *PackageDiscovery) getGitHubClient(ctx context.Context, selector gitopsv1alpha1.GitSelector) (*github.Client, error) {
-=======
-func (d *PackageDiscovery) getGitHubClient(ctx context.Context) (*github.Client, error) {
-	selector := d.config.GitHub.Selector
-
->>>>>>> f0102643
+func (d *PackageDiscovery) getGitHubClient(ctx context.Context, selector gitopsv1alpha1.GitHubSelector) (*github.Client, error) {
 	httpClient := &http.Client{}
 
 	if secretName := selector.SecretRef.Name; secretName != "" {
