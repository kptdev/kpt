--- conflicted
+++ resolved
@@ -1,20 +1,4 @@
 # Copyright 2021 Google LLC
-<<<<<<< HEAD
-=======
-#
-# Licensed under the Apache License, Version 2.0 (the "License");
-# you may not use this file except in compliance with the License.
-# You may obtain a copy of the License at
-#
-#      http://www.apache.org/licenses/LICENSE-2.0
-#
-# Unless required by applicable law or agreed to in writing, software
-# distributed under the License is distributed on an "AS IS" BASIS,
-# WITHOUT WARRANTIES OR CONDITIONS OF ANY KIND, either express or implied.
-# See the License for the specific language governing permissions and
-# limitations under the License.
-
->>>>>>> 7685a140
 #
 # Licensed under the Apache License, Version 2.0 (the "License");
 # you may not use this file except in compliance with the License.
@@ -35,7 +19,7 @@
   name: helloworld-gke
   labels:
     app: hello
-    version: '0.1.0'
+    version: "0.1.0"
 spec:
   replicas: 5
   selector:
@@ -47,11 +31,11 @@
         app: hello
     spec:
       containers:
-      - name: helloworld-gke
-        image: gcr.io/kpt-dev/helloworld-gke:0.3.0
-        ports:
-        - name: http
-          containerPort: 80
-        env:
-        - name: PORT
-          value: '80'+        - name: helloworld-gke
+          image: gcr.io/kpt-dev/helloworld-gke:0.3.0
+          ports:
+            - name: http
+              containerPort: 80
+          env:
+            - name: PORT
+              value: "80"