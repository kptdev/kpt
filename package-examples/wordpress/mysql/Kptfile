apiVersion: kpt.dev/v1alpha2
kind: Kptfile
metadata:
  name: mysql
info:
  emails:
    - kpt-team@google.com
  description: This is an example mysql package.
pipeline:
  mutators:
<<<<<<< HEAD
  - image: gcr.io/kpt-fn/apply-setters:v0.1
    configMap:
      ms-image: mysql
      ms-tag: 5.6
  validators:
  - image: gcr.io/kpt-fn/kubeval:v0.1
=======
    - image: gcr.io/kpt-fn/apply-setters:v0.1
      configMap:
        ms-image: mysql
        ms-tag: 5.6
>>>>>>> 01cf4646
<|MERGE_RESOLUTION|>--- conflicted
+++ resolved
@@ -8,16 +8,7 @@
   description: This is an example mysql package.
 pipeline:
   mutators:
-<<<<<<< HEAD
-  - image: gcr.io/kpt-fn/apply-setters:v0.1
-    configMap:
-      ms-image: mysql
-      ms-tag: 5.6
-  validators:
-  - image: gcr.io/kpt-fn/kubeval:v0.1
-=======
     - image: gcr.io/kpt-fn/apply-setters:v0.1
       configMap:
         ms-image: mysql
-        ms-tag: 5.6
->>>>>>> 01cf4646
+        ms-tag: 5.6