--- conflicted
+++ resolved
@@ -4,65 +4,14 @@
 weight: 4
 type: docs
 description: >
-<<<<<<< HEAD
-  Render resources using a tree structure
-=======
-   Display resources, files and packages in a tree structure.
->>>>>>> 1d17e415
+  Display resources, files and packages in a tree structure.
 ---
 
 <!--mdtogo:Short
     Display resources, files and packages in a tree structure.
 -->
 
-<<<<<<< HEAD
-{{< asciinema key="pkg-tree" rows="10" preload="1" >}}
-
-Tree displays the contents of a package using a tree structure to show
-the relationships between directories, resources, and fields.
-
-Tree supports a number of built-in fields such as replicas, images, ports,
-etc. Additional fields may be printed by providing the `--field` flag
-
-By default, kpt pkg tree uses Resource graph structure if any relationships
-between resources (ownerReferences) are detected e.g. when printing
-remote cluster resources rather than local package resources.
-Otherwise, directory graph structure is used.
-
-### Examples
-
-{{% hide %}}
-
-<!-- @makeWorkplace @verifyExamples-->
-
-```
-# Set up workspace for the test.
-TEST_HOME=$(mktemp -d)
-cd $TEST_HOME
-```
-
-<!-- @fetchPackage @verifyExamples-->
-
-```shell
-export SRC_REPO=https://github.com/GoogleContainerTools/kpt.git
-kpt pkg get $SRC_REPO/package-examples/helloworld-set@next my-dir
-cd my-dir
-```
-
-{{% /hide %}}
-
-<!--mdtogo:Examples-->
-<!-- @pkgTree @verifyExamples-->
-
-```shell
-# print Resources using directory structure
-kpt pkg tree
-```
-
-<!--mdtogo-->
-=======
 `tree` displays resources, files and packages in a tree structure.
->>>>>>> 1d17e415
 
 ### Synopsis
 
@@ -71,9 +20,11 @@
 ```
 kpt pkg tree [DIR | -]
 ```
+
 <!--mdtogo-->
 
 #### Args
+
 ```
 DIR:
   Path to a directory containing KRM resource(s). Defaults to the current working directory.
@@ -81,7 +32,9 @@
 ```
 
 ### Examples
+
 <!--mdtogo:Examples-->
+
 ```shell
 # Show resources in the current directory.
 kpt pkg tree
