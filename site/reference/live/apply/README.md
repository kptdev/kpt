---
title: "`apply`"
linkTitle: "apply"
type: docs
description: >
<<<<<<< HEAD
  Apply a package to the cluster (create, update, delete)
=======
   Apply a package to the cluster (create, update, prune).
>>>>>>> 01cf4646
---

<!--mdtogo:Short
    Apply a package to the cluster (create, update, prune).
-->

`apply` creates, updates and deletes resources in the cluster to make the remote
cluster resources match the local package configuration.

<<<<<<< HEAD
Kpt apply is and extended version of kubectl apply, with added support
for pruning and blocking on resource status.

Kpt apply has a different usage pattern (args + flags) from kubectl to make
it consistent with other kpt commands.

#### `kubectl apply` vs `kpt live apply`

|                      | `kubectl apply`            | `kpt live apply`         |
| -------------------- | -------------------------- | ------------------------ |
| Usage                | kubectl apply -f /dir      | kpt live apply /dir      |
| Applied resource set | Not tracked                | Tracked                  |
| Prune                | Imperative and error prone | Declarative and reliable |
| Status               | Not supported              | Supported                |

##### Applied resource set

This refers to the set of resources in the directory applied to cluster as a
group. `kpt live apply` tracks the state of your applied resource set and
related configuration. This helps kpt to reliably reconcile the real world
resources with your configuration changes.

### Client-Side Apply versus Server-Side Apply

kpt live apply defaults to client-side apply, so the updates are accomplished
by calculating and sending a patch from the client. Server-side apply
with the `--server-side` flag sends the entire resource to the server
for the update. The server-side flags and functionality are the same
as kubectl.

### Prune

kpt live apply will automatically delete resources which have been
previously applied, but which are no longer included. This clean-up
functionality is called pruning. For example, consider a package
which has been applied with the following three resources:

```
service-1 (Service)
deployment-1 (Deployment)
config-map-1 (ConfigMap)
```

Then imagine the package is updated to contain the following resources,
including a new ConfigMap named `config-map-2` (Notice that `config-map-1`
is not part of the updated package):

```
service-1 (Service)
deployment-1 (Deployment)
config-map-2 (ConfigMap)
```

When the updated package is applied, `config-map-1` is automatically
deleted (pruned) since it is omitted.

In order to take advantage of this automatic clean-up, a package must contain
an **Inventory Template**, which is a ConfigMap with a special label. An example is:

```yaml
apiVersion: v1
kind: ConfigMap
metadata:
  name: inventory-78889725
  namespace: default
  labels:
    cli-utils.sigs.k8s.io/inventory-id: b49dd93f-28db-4626-b42d-749dd4c5ba2f
```

And the special label is:

```
cli-utils.sigs.k8s.io/inventory-id: *b49dd93f-28db-4626-b42d-749dd4c5ba2f*
```

`kpt live apply` recognizes this template from the special label, and based
on this kpt will create new inventory object with the metadata of all applied
objects in the ConfigMap's data field. Subsequent `kpt live apply` commands can
then query the inventory object, and calculate the omitted objects, cleaning up
accordingly. On every subsequent apply operation, the inventory object is updated
to reflect the current set of resources.

### Ordering

`kpt live apply` will sort the resources before applying them. This makes sure
namespaces are applied before resources going into the namespace, configmaps
are applied before Deployments and StatefulSets, and other known dependencies
between the builtin kubernetes resource types. Kpt does not analyze the actual
dependencies between the resources, but sorts the resources based on the Kind
of resources. Custom ordering of resources is not supported.

During pruning, the same rules are used, but resources will be deleted in
reverse order. Note that this does not wait for a resource to be deleted
before continuing to delete the remaining resources.

The following resources will be applied first in this order:

- Namespace
- ResourceQuota
- StorageClass
- CustomResourceDefinition
- MutatingWebhookConfiguration
- ServiceAccount
- PodSecurityPolicy
- Role
- ClusterRole
- RoleBinding
- ClusterRoleBinding
- ConfigMap
- Secret
- Service
- LimitRange
- PriorityClass
- Deployment
- StatefulSet
- CronJob
- PodDisruptionBudget

Following this, any resources that are not mentioned will be applied.

The following resources will be applied last in the following order:

- ValidatingWebhookConfiguration

### Status (reconcile-timeout=\<DURATION\>)

kpt live apply also has support for computing status for resources. This is
useful during apply for making sure that not only are the set of resources applied
into the cluster, but also that the desired state expressed in the resource are
fully reconciled in the cluster. An example of this could be applying a deployment. Without
looking at the status, the operation would be reported as successful as soon as the
deployment resource has been created in the apiserver. With status, kpt live apply will
wait until the desired number of pods have been created and become available.

Status is computed through a set of rules for the built-in types, and
functionality for polling a set of resources and computing the aggregate status
for the set. For CRDs, the status computation make a set of assumptions about
the fields in the status object of the resource and the conditions that
are set by the custom controller. If CRDs follow the recommendations below,
kpt live apply will be able to correctly compute status

#### Recommendations for CRDs

The custom controller should use the following conditions to signal whether
a resource has been fully reconciled, and whether it has encountered any
problems:

**Reconciling**: Indicates that the resource does not yet match its spec. i.e.
the desired state as expressed in the resource spec object has not been
fully realized in the cluster. A value of True means the controller
is in the process of reconciling the resource while a value of False means
there are no work left for the controller.

**Stalled**: Indicates that the controller is not able to make the expected
progress towards reconciling the resource. The cause of this status can be
either that the controller observes an actual problem (like a pod not being
able to start), or that something is taking longer than expected (similar
to the `progressDeadlineSeconds` timeout on Deployments). If this condition
is True, it should be interpreted that something might be wrong. It does not
mean that the resource will never be reconciled. Most process in Kubernetes
retry forever, so this should not be considered a terminal state.

These conditions adhere to the [Kubernetes design principles]
which include expressing conditions using abnormal-true polarity. There is
currently a [proposal] to change to guidance for conditions. If this is
accepted, the recommended conditions for kpt might also change, but we will
continue to support the current set of conditions.

CRDs should also set the `observedGeneration` field in the status object, a
pattern already common in the built-in types. The controller should update
this field every time it sees a new generation of the resource. This allows
the kpt library to distinguish between resources that do not have any
conditions set because they are fully reconciled, from resources that have no
conditions set because they have just been created.

An example of a resource where the latest change has been observed by
the controller which is currently in the process of reconciling would be:

```yaml
apiVersion: example.com
kind: Foo
metadata:
  generation: 12
  name: bar
spec:
  replicas: 1
status:
  observedGeneration: 12
  conditions:
    - lastTransitionTime: "2020-03-25T21:20:38Z"
      lastUpdateTime: "2020-03-25T21:20:38Z"
      message: Resource is reconciling
      reason: Reconciling
      status: "True"
      type: Reconciling
    - lastTransitionTime: "2020-03-25T21:20:27Z"
      lastUpdateTime: "2020-03-25T21:20:39Z"
      status: "False"
      type: Stalled
```

The status for this resource state will be InProgress. So if the
`--reconcile-timeout` flag is set, kpt live apply will wait until
the `Reconciling` condition is `False` before pruning and exiting.

### Examples

{{% hide %}}

<!-- @makeWorkplace @verifyExamples-->

```
# Set up workspace for the test.
TEST_HOME=$(mktemp -d)
cd $TEST_HOME
```

<!-- @fetchPackage @verifyExamples-->

```shell
export SRC_REPO=https://github.com/GoogleContainerTools/kpt.git
kpt pkg get $SRC_REPO/package-examples/helloworld-set@next my-dir
```

<!-- @createKindCluster @verifyExamples-->

```
kind delete cluster && kind create cluster
```

<!-- @installResourceGroup @verifyExamples-->

```
kpt live install-resource-group
```

<!-- @initCluster @verifyExamples-->

```
kpt live init my-dir
```

{{% /hide %}}

<!--mdtogo:Examples-->
<!-- @liveApply @verifyExamples-->

```shell
# apply resources and prune
kpt live apply my-dir/
```

<!-- @liveApply @verifyExamples-->

```shell
# apply resources and wait for all the resources to be reconciled before pruning
kpt live apply --reconcile-timeout=15m my-dir/
```

<!-- @liveApply @verifyExamples-->

```shell
# apply resources and specify how often to poll the cluster for resource status
kpt live apply --reconcile-timeout=15m --poll-period=5s my-dir/
```

<!--mdtogo-->

=======
>>>>>>> 01cf4646
### Synopsis

<!--mdtogo:Long-->

```
kpt live apply [PKG_PATH|-] [flags]
```

#### Args
```
PKG_PATH|-:
  Path to the local package which should be applied to the cluster. It must 
  contain a Kptfile with inventory information. Defaults to the current working
  directory.
  Using '-' as the package path will cause kpt to read resources from stdin.
```

#### Flags
```
--field-manager:
  Identifier for the **owner** of the fields being applied. Only usable
  when --server-side flag is specified. Default value is kubectl.

--force-conflicts:
  Force overwrite of field conflicts during apply due to different field
  managers. Only usable when --server-side flag is specified.
  Default value is false (error and failure when field managers conflict).
  
--install-resource-group:
  Install the ResourceGroup CRD into the cluster if it isn't already
  available. Default is false.

--inventory-policy:
  Determines how to handle overlaps between the package being currently applied
  and existing resources in the cluster. The available options are:
  
    * strict: If any of the resources already exist in the cluster, but doesn't
      belong to the current package, it is considered an error.
    * adopt: If a resource already exist in the cluster, but belongs to a 
      different package, it is considered an error. Resources that doesn't belong
      to other packages are adopted into the current package.
      
  The default value is `strict`.
  
--output:
  Determines the output format for the status information. Must be one of the following:
  
    * events: The output will be a list of the status events as they become available.
    * json: The output will be a list of the status events as they become available,
      each formatted as a json object.
    * table: The output will be presented as a table that will be updated inline
      as the status of resources become available.

  The default value is ‘events’.
  
--poll-period:
  The frequency with which the cluster will be polled to determine
  the status of the applied resources. The default value is 2 seconds.

--prune-propagation-policy:
  The propagation policy that should be used when pruning resources. The
  default value here is 'Background'. The other options are 'Foreground' and 'Orphan'.

--prune-timeout:
  The threshold for how long to wait for all pruned resources to be
  deleted before giving up. If this flag is not set, kpt live apply will not
  wait. In most cases, it would also make sense to set the
  --prune-propagation-policy to Foreground when this flag is set.

--reconcile-timeout:
  The threshold for how long to wait for all resources to reconcile before
  giving up. If this flag is not set, kpt live apply will not wait for
  resources to reconcile.

--server-side:
  Perform the apply operation server-side rather than client-side.
  Default value is false (client-side).
```
<!--mdtogo-->

### Examples

```shell
# apply resources in the current directory
kpt live apply
```

```shell
# apply resources in the my-dir directory and wait for all the resources to be
# reconciled before pruning
kpt live apply --reconcile-timeout=15m my-dir
```
<<<<<<< HEAD

<!--mdtogo-->

[kubernetes design principles]: https://www.google.com/url?q=https://github.com/kubernetes/community/blob/master/contributors/devel/sig-architecture/api-conventions.md%23typical-status-properties&sa=D&ust=1585160635349000&usg=AFQjCNE3ncANdus3xckLj3fkeupwFUoABw
[proposal]: https://github.com/kubernetes/community/pull/4521
[kubectl server-side apply]: https://kubernetes.io/docs/reference/using-api/server-side-apply/
=======

```shell
# apply resources and specify how often to poll the cluster for resource status
kpt live apply --reconcile-timeout=15m --poll-period=5s my-dir
```
>>>>>>> 01cf4646
<|MERGE_RESOLUTION|>--- conflicted
+++ resolved
@@ -3,11 +3,7 @@
 linkTitle: "apply"
 type: docs
 description: >
-<<<<<<< HEAD
-  Apply a package to the cluster (create, update, delete)
-=======
    Apply a package to the cluster (create, update, prune).
->>>>>>> 01cf4646
 ---
 
 <!--mdtogo:Short
@@ -17,277 +13,6 @@
 `apply` creates, updates and deletes resources in the cluster to make the remote
 cluster resources match the local package configuration.
 
-<<<<<<< HEAD
-Kpt apply is and extended version of kubectl apply, with added support
-for pruning and blocking on resource status.
-
-Kpt apply has a different usage pattern (args + flags) from kubectl to make
-it consistent with other kpt commands.
-
-#### `kubectl apply` vs `kpt live apply`
-
-|                      | `kubectl apply`            | `kpt live apply`         |
-| -------------------- | -------------------------- | ------------------------ |
-| Usage                | kubectl apply -f /dir      | kpt live apply /dir      |
-| Applied resource set | Not tracked                | Tracked                  |
-| Prune                | Imperative and error prone | Declarative and reliable |
-| Status               | Not supported              | Supported                |
-
-##### Applied resource set
-
-This refers to the set of resources in the directory applied to cluster as a
-group. `kpt live apply` tracks the state of your applied resource set and
-related configuration. This helps kpt to reliably reconcile the real world
-resources with your configuration changes.
-
-### Client-Side Apply versus Server-Side Apply
-
-kpt live apply defaults to client-side apply, so the updates are accomplished
-by calculating and sending a patch from the client. Server-side apply
-with the `--server-side` flag sends the entire resource to the server
-for the update. The server-side flags and functionality are the same
-as kubectl.
-
-### Prune
-
-kpt live apply will automatically delete resources which have been
-previously applied, but which are no longer included. This clean-up
-functionality is called pruning. For example, consider a package
-which has been applied with the following three resources:
-
-```
-service-1 (Service)
-deployment-1 (Deployment)
-config-map-1 (ConfigMap)
-```
-
-Then imagine the package is updated to contain the following resources,
-including a new ConfigMap named `config-map-2` (Notice that `config-map-1`
-is not part of the updated package):
-
-```
-service-1 (Service)
-deployment-1 (Deployment)
-config-map-2 (ConfigMap)
-```
-
-When the updated package is applied, `config-map-1` is automatically
-deleted (pruned) since it is omitted.
-
-In order to take advantage of this automatic clean-up, a package must contain
-an **Inventory Template**, which is a ConfigMap with a special label. An example is:
-
-```yaml
-apiVersion: v1
-kind: ConfigMap
-metadata:
-  name: inventory-78889725
-  namespace: default
-  labels:
-    cli-utils.sigs.k8s.io/inventory-id: b49dd93f-28db-4626-b42d-749dd4c5ba2f
-```
-
-And the special label is:
-
-```
-cli-utils.sigs.k8s.io/inventory-id: *b49dd93f-28db-4626-b42d-749dd4c5ba2f*
-```
-
-`kpt live apply` recognizes this template from the special label, and based
-on this kpt will create new inventory object with the metadata of all applied
-objects in the ConfigMap's data field. Subsequent `kpt live apply` commands can
-then query the inventory object, and calculate the omitted objects, cleaning up
-accordingly. On every subsequent apply operation, the inventory object is updated
-to reflect the current set of resources.
-
-### Ordering
-
-`kpt live apply` will sort the resources before applying them. This makes sure
-namespaces are applied before resources going into the namespace, configmaps
-are applied before Deployments and StatefulSets, and other known dependencies
-between the builtin kubernetes resource types. Kpt does not analyze the actual
-dependencies between the resources, but sorts the resources based on the Kind
-of resources. Custom ordering of resources is not supported.
-
-During pruning, the same rules are used, but resources will be deleted in
-reverse order. Note that this does not wait for a resource to be deleted
-before continuing to delete the remaining resources.
-
-The following resources will be applied first in this order:
-
-- Namespace
-- ResourceQuota
-- StorageClass
-- CustomResourceDefinition
-- MutatingWebhookConfiguration
-- ServiceAccount
-- PodSecurityPolicy
-- Role
-- ClusterRole
-- RoleBinding
-- ClusterRoleBinding
-- ConfigMap
-- Secret
-- Service
-- LimitRange
-- PriorityClass
-- Deployment
-- StatefulSet
-- CronJob
-- PodDisruptionBudget
-
-Following this, any resources that are not mentioned will be applied.
-
-The following resources will be applied last in the following order:
-
-- ValidatingWebhookConfiguration
-
-### Status (reconcile-timeout=\<DURATION\>)
-
-kpt live apply also has support for computing status for resources. This is
-useful during apply for making sure that not only are the set of resources applied
-into the cluster, but also that the desired state expressed in the resource are
-fully reconciled in the cluster. An example of this could be applying a deployment. Without
-looking at the status, the operation would be reported as successful as soon as the
-deployment resource has been created in the apiserver. With status, kpt live apply will
-wait until the desired number of pods have been created and become available.
-
-Status is computed through a set of rules for the built-in types, and
-functionality for polling a set of resources and computing the aggregate status
-for the set. For CRDs, the status computation make a set of assumptions about
-the fields in the status object of the resource and the conditions that
-are set by the custom controller. If CRDs follow the recommendations below,
-kpt live apply will be able to correctly compute status
-
-#### Recommendations for CRDs
-
-The custom controller should use the following conditions to signal whether
-a resource has been fully reconciled, and whether it has encountered any
-problems:
-
-**Reconciling**: Indicates that the resource does not yet match its spec. i.e.
-the desired state as expressed in the resource spec object has not been
-fully realized in the cluster. A value of True means the controller
-is in the process of reconciling the resource while a value of False means
-there are no work left for the controller.
-
-**Stalled**: Indicates that the controller is not able to make the expected
-progress towards reconciling the resource. The cause of this status can be
-either that the controller observes an actual problem (like a pod not being
-able to start), or that something is taking longer than expected (similar
-to the `progressDeadlineSeconds` timeout on Deployments). If this condition
-is True, it should be interpreted that something might be wrong. It does not
-mean that the resource will never be reconciled. Most process in Kubernetes
-retry forever, so this should not be considered a terminal state.
-
-These conditions adhere to the [Kubernetes design principles]
-which include expressing conditions using abnormal-true polarity. There is
-currently a [proposal] to change to guidance for conditions. If this is
-accepted, the recommended conditions for kpt might also change, but we will
-continue to support the current set of conditions.
-
-CRDs should also set the `observedGeneration` field in the status object, a
-pattern already common in the built-in types. The controller should update
-this field every time it sees a new generation of the resource. This allows
-the kpt library to distinguish between resources that do not have any
-conditions set because they are fully reconciled, from resources that have no
-conditions set because they have just been created.
-
-An example of a resource where the latest change has been observed by
-the controller which is currently in the process of reconciling would be:
-
-```yaml
-apiVersion: example.com
-kind: Foo
-metadata:
-  generation: 12
-  name: bar
-spec:
-  replicas: 1
-status:
-  observedGeneration: 12
-  conditions:
-    - lastTransitionTime: "2020-03-25T21:20:38Z"
-      lastUpdateTime: "2020-03-25T21:20:38Z"
-      message: Resource is reconciling
-      reason: Reconciling
-      status: "True"
-      type: Reconciling
-    - lastTransitionTime: "2020-03-25T21:20:27Z"
-      lastUpdateTime: "2020-03-25T21:20:39Z"
-      status: "False"
-      type: Stalled
-```
-
-The status for this resource state will be InProgress. So if the
-`--reconcile-timeout` flag is set, kpt live apply will wait until
-the `Reconciling` condition is `False` before pruning and exiting.
-
-### Examples
-
-{{% hide %}}
-
-<!-- @makeWorkplace @verifyExamples-->
-
-```
-# Set up workspace for the test.
-TEST_HOME=$(mktemp -d)
-cd $TEST_HOME
-```
-
-<!-- @fetchPackage @verifyExamples-->
-
-```shell
-export SRC_REPO=https://github.com/GoogleContainerTools/kpt.git
-kpt pkg get $SRC_REPO/package-examples/helloworld-set@next my-dir
-```
-
-<!-- @createKindCluster @verifyExamples-->
-
-```
-kind delete cluster && kind create cluster
-```
-
-<!-- @installResourceGroup @verifyExamples-->
-
-```
-kpt live install-resource-group
-```
-
-<!-- @initCluster @verifyExamples-->
-
-```
-kpt live init my-dir
-```
-
-{{% /hide %}}
-
-<!--mdtogo:Examples-->
-<!-- @liveApply @verifyExamples-->
-
-```shell
-# apply resources and prune
-kpt live apply my-dir/
-```
-
-<!-- @liveApply @verifyExamples-->
-
-```shell
-# apply resources and wait for all the resources to be reconciled before pruning
-kpt live apply --reconcile-timeout=15m my-dir/
-```
-
-<!-- @liveApply @verifyExamples-->
-
-```shell
-# apply resources and specify how often to poll the cluster for resource status
-kpt live apply --reconcile-timeout=15m --poll-period=5s my-dir/
-```
-
-<!--mdtogo-->
-
-=======
->>>>>>> 01cf4646
 ### Synopsis
 
 <!--mdtogo:Long-->
@@ -380,17 +105,8 @@
 # reconciled before pruning
 kpt live apply --reconcile-timeout=15m my-dir
 ```
-<<<<<<< HEAD
-
-<!--mdtogo-->
-
-[kubernetes design principles]: https://www.google.com/url?q=https://github.com/kubernetes/community/blob/master/contributors/devel/sig-architecture/api-conventions.md%23typical-status-properties&sa=D&ust=1585160635349000&usg=AFQjCNE3ncANdus3xckLj3fkeupwFUoABw
-[proposal]: https://github.com/kubernetes/community/pull/4521
-[kubectl server-side apply]: https://kubernetes.io/docs/reference/using-api/server-side-apply/
-=======
 
 ```shell
 # apply resources and specify how often to poll the cluster for resource status
 kpt live apply --reconcile-timeout=15m --poll-period=5s my-dir
-```
->>>>>>> 01cf4646
+```