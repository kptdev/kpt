--- conflicted
+++ resolved
@@ -203,17 +203,12 @@
 	return objs, invInfo, nil
 }
 
-<<<<<<< HEAD
-func readInvInfoFromDisk(path string) (kptfilev1.Inventory, error) {
+func readInvInfoFromDisk(path, rgfile string) (kptfilev1.Inventory, error) {
 	absPath, _, err := pathutil.ResolveAbsAndRelPaths(path)
 	if err != nil {
 		return kptfilev1.Inventory{}, err
 	}
 	p, err := pkg.New(filesys.FileSystemOrOnDisk{}, absPath)
-=======
-func readInvInfoFromDisk(path, rgfile string) (kptfilev1.Inventory, error) {
-	p, err := pkg.New(path)
->>>>>>> 10868bd1
 	if err != nil {
 		return kptfilev1.Inventory{}, err
 	}
