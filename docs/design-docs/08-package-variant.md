--- conflicted
+++ resolved
@@ -183,11 +183,8 @@
 | :---: |
 | *Figure 3: Kptfile Function Pipeline Editing * |
 
-<<<<<<< HEAD
 ### Configuration Injection[^porch18]
-=======
-### Configuration Injection
->>>>>>> a691db4d
+
 Adding values to the package context or functions to the pipeline works
 for configuration that is under the control of the creator of the PackageVariant
 resource. However, in more advanced use cases, we may need to specialize the
