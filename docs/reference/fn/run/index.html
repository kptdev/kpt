<!doctype html>
<html lang="en" class="no-js">
  <head>
    <meta charset="utf-8">
<meta name="viewport" content="width=device-width, initial-scale=1, shrink-to-fit=no">
<meta name="generator" content="Hugo 0.68.3" />

<META NAME="ROBOTS" CONTENT="NOINDEX, NOFOLLOW">

<link rel="alternate" type="application/rss&#43;xml" href="https://googlecontainertools.github.io/kpt/reference/fn/run/index.xml">


<link rel="shortcut icon" href="/favicons/favicon.ico" >
<link rel="apple-touch-icon" href="/kpt/favicons/apple-touch-icon-180x180.png" sizes="180x180">
<link rel="icon" type="image/png" href="/kpt/favicons/favicon-16x16.png" sizes="16x16">
<link rel="icon" type="image/png" href="/kpt/favicons/favicon-32x32.png" sizes="32x32">
<link rel="icon" type="image/png" href="/kpt/favicons/android-36x36.png" sizes="36x36">
<link rel="icon" type="image/png" href="/kpt/favicons/android-48x48.png" sizes="48x48">
<link rel="icon" type="image/png" href="/kpt/favicons/android-72x72.png" sizes="72x72">
<link rel="icon" type="image/png" href="/kpt/favicons/android-96x96.png" sizes="96x96">
<link rel="icon" type="image/png" href="/kpt/favicons/android-144x144.png" sizes="144x144">
<link rel="icon" type="image/png" href="/kpt/favicons/android-192x192.png" sizes="192x192">

<title>Run | Kpt</title><meta property="og:title" content="Run" />
<meta property="og:description" content="Locally execute one or more functions in containers
" />
<meta property="og:type" content="website" />
<meta property="og:url" content="https://googlecontainertools.github.io/kpt/reference/fn/run/" />
<meta property="og:site_name" content="Kpt" />
<meta itemprop="name" content="Run">
<meta itemprop="description" content="Locally execute one or more functions in containers
"><meta name="twitter:card" content="summary"/>
<meta name="twitter:title" content="Run"/>
<meta name="twitter:description" content="Locally execute one or more functions in containers
"/>





<link rel="preload" href="/kpt/scss/main.min.818a933df0186c907f1faea6730835dd5fa01c3b53af36bb68396dc80a2d3c45.css" as="style">
<link href="/kpt/scss/main.min.818a933df0186c907f1faea6730835dd5fa01c3b53af36bb68396dc80a2d3c45.css" rel="stylesheet" integrity="">


<script
  src="https://code.jquery.com/jquery-3.3.1.min.js"
  integrity="sha256-FgpCb/KJQlLNfOu91ta32o/NMZxltwRo8QtmkMRdAu8="
  crossorigin="anonymous"></script>



<link rel="stylesheet" type="text/css" href="https://googlecontainertools.github.io/kpt//css/asciinema-player.css" />

    <title>Run | Kpt</title>
  </head>
  <body class="td-section">
    <header>
      
<nav class="js-navbar-scroll navbar navbar-expand navbar-dark flex-column flex-md-row td-navbar">
        <a class="navbar-brand" href="/kpt/">
		<span class="navbar-logo"></span><span class="text-uppercase font-weight-bold">Kpt</span>
	</a>
	<div class="td-navbar-nav-scroll ml-md-auto" id="main_navbar">
		<ul class="navbar-nav mt-2 mt-lg-0">
			
			
			<li class="nav-item mr-4 mb-2 mb-lg-0">
				
				
				
				
				
				
				<a class="nav-link" href="/kpt/installation/" ><span>Installation</span></a>
			</li>
			
			<li class="nav-item mr-4 mb-2 mb-lg-0">
				
				
				
				
				
				
				<a class="nav-link" href="/kpt/guides/" ><span>Guides</span></a>
			</li>
			
			<li class="nav-item mr-4 mb-2 mb-lg-0">
				
				
				
				
				
				
				<a class="nav-link active" href="/kpt/reference/" ><span class="active">Command Reference</span></a>
			</li>
			
			<li class="nav-item mr-4 mb-2 mb-lg-0">
				
				
				
				
				
				
				<a class="nav-link" href="/kpt/concepts/" ><span>Concepts</span></a>
			</li>
			
			<li class="nav-item mr-4 mb-2 mb-lg-0">
				
				
				
				
				
				
				<a class="nav-link" href="/kpt/faq/" ><span>FAQ</span></a>
			</li>
			
			<li class="nav-item mr-4 mb-2 mb-lg-0">
				
				
				
				
				
				
				<a class="nav-link" href="/kpt/contact/" ><span>Contact</span></a>
			</li>
			
			
			
		</ul>
	</div>
	<div class="navbar-nav d-none d-lg-block">
<input type="search" class="form-control td-search-input" placeholder="&#xf002 Search this site…" aria-label="Search this site…" autocomplete="off">

</div>
</nav>

    </header>
    <div class="container-fluid td-outer">
      <div class="td-main">
        <div class="row flex-xl-nowrap">
          <div class="col-12 col-md-3 col-xl-2 td-sidebar d-print-none">
            




<div id="td-sidebar-menu" class="td-sidebar__inner">
  
  <form class="td-sidebar__search d-flex align-items-center">
    
<input type="search" class="form-control td-search-input" placeholder="&#xf002 Search this site…" aria-label="Search this site…" autocomplete="off">


    <button class="btn btn-link td-sidebar__toggle d-md-none p-0 ml-3 fas fa-bars" type="button" data-toggle="collapse" data-target="#td-section-nav" aria-controls="td-docs-nav" aria-expanded="false" aria-label="Toggle section navigation">
    </button>
  </form>
  
  <nav class="collapse td-sidebar-nav pt-2 pl-4" id="td-section-nav">
    
    






<ul class="td-sidebar-nav__section pr-md-3">
  <li class="td-sidebar-nav__section-title">
    <a  href="/kpt/reference/" class="align-left pl-0 pr-2 td-sidebar-link td-sidebar-link__section">Command Reference</a>
  </li>
  <ul>
    <li class="collapse show" id="kptreference">
      
      
      
      
      






<ul class="td-sidebar-nav__section pr-md-3">
  <li class="td-sidebar-nav__section-title">
    <a  href="/kpt/reference/pkg/" class="align-left pl-0 pr-2 collapsed td-sidebar-link td-sidebar-link__section">pkg</a>
  </li>
  <ul>
    <li class="collapse " id="kptreferencepkg">
      
      
      
      
      






<ul class="td-sidebar-nav__section pr-md-3">
  <li class="td-sidebar-nav__section-title">
    <a  href="/kpt/reference/pkg/desc/" class="align-left pl-0 pr-2 collapsed td-sidebar-link td-sidebar-link__section">desc</a>
  </li>
  <ul>
    <li class="collapse " id="kptreferencepkgdesc">
      
      
      
    </li>
  </ul>
</ul>

      
      
      
      






<ul class="td-sidebar-nav__section pr-md-3">
  <li class="td-sidebar-nav__section-title">
    <a  href="/kpt/reference/pkg/diff/" class="align-left pl-0 pr-2 collapsed td-sidebar-link td-sidebar-link__section">diff</a>
  </li>
  <ul>
    <li class="collapse " id="kptreferencepkgdiff">
      
      
      
    </li>
  </ul>
</ul>

      
      
      
      






<ul class="td-sidebar-nav__section pr-md-3">
  <li class="td-sidebar-nav__section-title">
    <a  href="/kpt/reference/pkg/get/" class="align-left pl-0 pr-2 collapsed td-sidebar-link td-sidebar-link__section">get</a>
  </li>
  <ul>
    <li class="collapse " id="kptreferencepkgget">
      
      
      
    </li>
  </ul>
</ul>

      
      
      
      






<ul class="td-sidebar-nav__section pr-md-3">
  <li class="td-sidebar-nav__section-title">
    <a  href="/kpt/reference/pkg/init/" class="align-left pl-0 pr-2 collapsed td-sidebar-link td-sidebar-link__section">init</a>
  </li>
  <ul>
    <li class="collapse " id="kptreferencepkginit">
      
      
      
    </li>
  </ul>
</ul>

      
      
      
      






<ul class="td-sidebar-nav__section pr-md-3">
  <li class="td-sidebar-nav__section-title">
    <a  href="/kpt/reference/pkg/update/" class="align-left pl-0 pr-2 collapsed td-sidebar-link td-sidebar-link__section">update</a>
  </li>
  <ul>
    <li class="collapse " id="kptreferencepkgupdate">
      
      
      
    </li>
  </ul>
</ul>

      
      
    </li>
  </ul>
</ul>

      
      
      
      






<ul class="td-sidebar-nav__section pr-md-3">
  <li class="td-sidebar-nav__section-title">
    <a  href="/kpt/reference/cfg/" class="align-left pl-0 pr-2 collapsed td-sidebar-link td-sidebar-link__section">cfg</a>
  </li>
  <ul>
    <li class="collapse " id="kptreferencecfg">
      
      
      
      
      






<ul class="td-sidebar-nav__section pr-md-3">
  <li class="td-sidebar-nav__section-title">
    <a  href="/kpt/reference/cfg/annotate/" class="align-left pl-0 pr-2 collapsed td-sidebar-link td-sidebar-link__section">annotate</a>
  </li>
  <ul>
    <li class="collapse " id="kptreferencecfgannotate">
      
      
      
    </li>
  </ul>
</ul>

      
      
      
      






<ul class="td-sidebar-nav__section pr-md-3">
  <li class="td-sidebar-nav__section-title">
    <a  href="/kpt/reference/cfg/cat/" class="align-left pl-0 pr-2 collapsed td-sidebar-link td-sidebar-link__section">cat</a>
  </li>
  <ul>
    <li class="collapse " id="kptreferencecfgcat">
      
      
      
    </li>
  </ul>
</ul>

      
      
      
      






<ul class="td-sidebar-nav__section pr-md-3">
  <li class="td-sidebar-nav__section-title">
    <a  href="/kpt/reference/cfg/count/" class="align-left pl-0 pr-2 collapsed td-sidebar-link td-sidebar-link__section">count</a>
  </li>
  <ul>
    <li class="collapse " id="kptreferencecfgcount">
      
      
      
    </li>
  </ul>
</ul>

      
      
      
      






<ul class="td-sidebar-nav__section pr-md-3">
  <li class="td-sidebar-nav__section-title">
    <a  href="/kpt/reference/cfg/create-setter/" class="align-left pl-0 pr-2 collapsed td-sidebar-link td-sidebar-link__section">create-setter</a>
  </li>
  <ul>
    <li class="collapse " id="kptreferencecfgcreate-setter">
      
      
      
    </li>
  </ul>
</ul>

      
      
      
      






<ul class="td-sidebar-nav__section pr-md-3">
  <li class="td-sidebar-nav__section-title">
    <a  href="/kpt/reference/cfg/create-subst/" class="align-left pl-0 pr-2 collapsed td-sidebar-link td-sidebar-link__section">create-subst</a>
  </li>
  <ul>
    <li class="collapse " id="kptreferencecfgcreate-subst">
      
      
      
    </li>
  </ul>
</ul>

      
      
      
      






<ul class="td-sidebar-nav__section pr-md-3">
  <li class="td-sidebar-nav__section-title">
    <a  href="/kpt/reference/cfg/fmt/" class="align-left pl-0 pr-2 collapsed td-sidebar-link td-sidebar-link__section">fmt</a>
  </li>
  <ul>
    <li class="collapse " id="kptreferencecfgfmt">
      
      
      
    </li>
  </ul>
</ul>

      
      
      
      






<ul class="td-sidebar-nav__section pr-md-3">
  <li class="td-sidebar-nav__section-title">
    <a  href="/kpt/reference/cfg/grep/" class="align-left pl-0 pr-2 collapsed td-sidebar-link td-sidebar-link__section">grep</a>
  </li>
  <ul>
    <li class="collapse " id="kptreferencecfggrep">
      
      
      
    </li>
  </ul>
</ul>

      
      
      
      






<ul class="td-sidebar-nav__section pr-md-3">
  <li class="td-sidebar-nav__section-title">
    <a  href="/kpt/reference/cfg/list-setters/" class="align-left pl-0 pr-2 collapsed td-sidebar-link td-sidebar-link__section">list-setters</a>
  </li>
  <ul>
    <li class="collapse " id="kptreferencecfglist-setters">
      
      
      
    </li>
  </ul>
</ul>

      
      
      
      






<ul class="td-sidebar-nav__section pr-md-3">
  <li class="td-sidebar-nav__section-title">
    <a  href="/kpt/reference/cfg/set/" class="align-left pl-0 pr-2 collapsed td-sidebar-link td-sidebar-link__section">set</a>
  </li>
  <ul>
    <li class="collapse " id="kptreferencecfgset">
      
      
      
    </li>
  </ul>
</ul>

      
      
      
      






<ul class="td-sidebar-nav__section pr-md-3">
  <li class="td-sidebar-nav__section-title">
    <a  href="/kpt/reference/cfg/tree/" class="align-left pl-0 pr-2 collapsed td-sidebar-link td-sidebar-link__section">tree</a>
  </li>
  <ul>
    <li class="collapse " id="kptreferencecfgtree">
      
      
      
    </li>
  </ul>
</ul>

      
      
    </li>
  </ul>
</ul>

      
      
      
      






<ul class="td-sidebar-nav__section pr-md-3">
  <li class="td-sidebar-nav__section-title">
    <a  href="/kpt/reference/live/" class="align-left pl-0 pr-2 collapsed td-sidebar-link td-sidebar-link__section">live</a>
  </li>
  <ul>
    <li class="collapse " id="kptreferencelive">
      
      
      
      
      






<ul class="td-sidebar-nav__section pr-md-3">
  <li class="td-sidebar-nav__section-title">
    <a  href="/kpt/reference/live/apply/" class="align-left pl-0 pr-2 collapsed td-sidebar-link td-sidebar-link__section">apply</a>
  </li>
  <ul>
    <li class="collapse " id="kptreferenceliveapply">
      
      
      
    </li>
  </ul>
</ul>

      
      
      
      






<ul class="td-sidebar-nav__section pr-md-3">
  <li class="td-sidebar-nav__section-title">
    <a  href="/kpt/reference/live/destroy/" class="align-left pl-0 pr-2 collapsed td-sidebar-link td-sidebar-link__section">destroy</a>
  </li>
  <ul>
    <li class="collapse " id="kptreferencelivedestroy">
      
      
      
    </li>
  </ul>
</ul>

      
      
      
      






<ul class="td-sidebar-nav__section pr-md-3">
  <li class="td-sidebar-nav__section-title">
    <a  href="/kpt/reference/live/diff/" class="align-left pl-0 pr-2 collapsed td-sidebar-link td-sidebar-link__section">diff</a>
  </li>
  <ul>
    <li class="collapse " id="kptreferencelivediff">
      
      
      
    </li>
  </ul>
</ul>

      
      
      
      






<ul class="td-sidebar-nav__section pr-md-3">
  <li class="td-sidebar-nav__section-title">
    <a  href="/kpt/reference/live/fetch-k8s-schema/" class="align-left pl-0 pr-2 collapsed td-sidebar-link td-sidebar-link__section">fetch-k8s-schema</a>
  </li>
  <ul>
    <li class="collapse " id="kptreferencelivefetch-k8s-schema">
      
      
      
    </li>
  </ul>
</ul>

      
      
      
      






<ul class="td-sidebar-nav__section pr-md-3">
  <li class="td-sidebar-nav__section-title">
    <a  href="/kpt/reference/live/init/" class="align-left pl-0 pr-2 collapsed td-sidebar-link td-sidebar-link__section">init</a>
  </li>
  <ul>
    <li class="collapse " id="kptreferenceliveinit">
      
      
      
    </li>
  </ul>
</ul>

      
      
      
      






<ul class="td-sidebar-nav__section pr-md-3">
  <li class="td-sidebar-nav__section-title">
    <a  href="/kpt/reference/live/preview/" class="align-left pl-0 pr-2 collapsed td-sidebar-link td-sidebar-link__section">preview</a>
  </li>
  <ul>
    <li class="collapse " id="kptreferencelivepreview">
      
      
      
    </li>
  </ul>
</ul>

      
      
    </li>
  </ul>
</ul>

      
      
      
      






<ul class="td-sidebar-nav__section pr-md-3">
  <li class="td-sidebar-nav__section-title">
    <a  href="/kpt/reference/fn/" class="align-left pl-0 pr-2 td-sidebar-link td-sidebar-link__section">fn</a>
  </li>
  <ul>
    <li class="collapse show" id="kptreferencefn">
      
      
      
      
      






<ul class="td-sidebar-nav__section pr-md-3">
  <li class="td-sidebar-nav__section-title">
    <a  href="/kpt/reference/fn/run/" class="align-left pl-0 pr-2 active td-sidebar-link td-sidebar-link__section">run</a>
  </li>
  <ul>
    <li class="collapse show" id="kptreferencefnrun">
      
      
      
    </li>
  </ul>
</ul>

      
      
      
      






<ul class="td-sidebar-nav__section pr-md-3">
  <li class="td-sidebar-nav__section-title">
    <a  href="/kpt/reference/fn/sink/" class="align-left pl-0 pr-2 collapsed td-sidebar-link td-sidebar-link__section">sink</a>
  </li>
  <ul>
    <li class="collapse " id="kptreferencefnsink">
      
      
      
    </li>
  </ul>
</ul>

      
      
      
      






<ul class="td-sidebar-nav__section pr-md-3">
  <li class="td-sidebar-nav__section-title">
    <a  href="/kpt/reference/fn/source/" class="align-left pl-0 pr-2 collapsed td-sidebar-link td-sidebar-link__section">source</a>
  </li>
  <ul>
    <li class="collapse " id="kptreferencefnsource">
      
      
      
    </li>
  </ul>
</ul>

      
      
    </li>
  </ul>
</ul>

      
      
    </li>
  </ul>
</ul>

  </nav>
</div>




          </div>
          <div class="d-none d-xl-block col-xl-2 td-toc d-print-none">
            






<div class="td-page-meta ml-2 pb-1 pt-2 mb-0">





<a href="https://github.com/GoogleContainerTools/kpt/edit/master/site/content/en/reference/fn/run/_index.md" target="_blank"><i class="fa fa-edit fa-fw"></i> Edit this page</a>
<a href="https://github.com/GoogleContainerTools/kpt/issues/new?title=Run" target="_blank"><i class="fab fa-github fa-fw"></i> Create documentation issue</a>


<a href="https://github.com/GoogleContainerTools/kpt/issues/new" target="_blank"><i class="fas fa-tasks fa-fw"></i> Create project issue</a>

</div>






<nav id="TableOfContents">
  <ul>
    <li><a href="#examples">Examples</a></li>
    <li><a href="#imperatively-run-a-single-function">Imperatively run a single function</a></li>
    <li><a href="#declaratively-run-one-or-more-functions">Declaratively run one or more functions</a></li>
    <li><a href="#scoping-rules">Scoping Rules</a></li>
    <li><a href="#declaring-multiple-functions">Declaring Multiple Functions</a></li>
    <li><a href="#custom-functionconfig">Custom <code>functionConfig</code></a></li>
    <li><a href="#synopsis">Synopsis</a></li>
    <li><a href="#structured-results">Structured Results</a></li>
    <li><a href="#next-steps">Next Steps</a></li>
  </ul>
</nav>



          </div>
          <main class="col-12 col-md-9 col-xl-8 pl-md-5" role="main">
            
  

            <nav aria-label="breadcrumb" class="d-none d-md-block d-print-none">
	<ol class="breadcrumb spb-1">
		










<li class="breadcrumb-item" >
	<a href="https://googlecontainertools.github.io/kpt/reference/">Command Reference</a>
</li>




<li class="breadcrumb-item" >
	<a href="https://googlecontainertools.github.io/kpt/reference/fn/">fn</a>
</li>




<li class="breadcrumb-item active" aria-current="page">
	<a href="https://googlecontainertools.github.io/kpt/reference/fn/run/">run</a>
</li>

	</ol>
</nav	>

            
<div class="td-content">
	<h1>Run</h1>
	<div class="lead">Locally execute one or more functions in containers</div>
	<!--mdtogo:Short
    Locally execute one or more functions in containers
-->
<p>Generate, transform, or validate configuration files using locally run
containerized functions.</p>
<p>Functions are packaged as container images which are run locally against
the contents of a package.</p>
<h2 id="examples">Examples</h2>
<!--mdtogo:Examples-->
<div class="highlight"><pre style="background-color:#f8f8f8;-moz-tab-size:4;-o-tab-size:4;tab-size:4"><code class="language-sh" data-lang="sh"><span style="color:#8f5902;font-style:italic"># read the Resources from DIR, provide them to a container my-fun as input,</span>
<span style="color:#8f5902;font-style:italic"># write my-fn output back to DIR</span>
kpt fn run DIR/ --image gcr.io/example.com/my-fn
</code></pre></div><div class="highlight"><pre style="background-color:#f8f8f8;-moz-tab-size:4;-o-tab-size:4;tab-size:4"><code class="language-sh" data-lang="sh"><span style="color:#8f5902;font-style:italic"># provide the my-fn with an input ConfigMap containing `data: {foo: bar}`</span>
kpt fn run DIR/ --image gcr.io/example.com/my-fn:v1.0.0 -- <span style="color:#000">foo</span><span style="color:#ce5c00;font-weight:bold">=</span>bar
</code></pre></div><div class="highlight"><pre style="background-color:#f8f8f8;-moz-tab-size:4;-o-tab-size:4;tab-size:4"><code class="language-sh" data-lang="sh"><span style="color:#8f5902;font-style:italic"># run the functions in FUNCTIONS_DIR against the Resources in DIR</span>
kpt fn run DIR/ --fn-path FUNCTIONS_DIR/
</code></pre></div><div class="highlight"><pre style="background-color:#f8f8f8;-moz-tab-size:4;-o-tab-size:4;tab-size:4"><code class="language-sh" data-lang="sh"><span style="color:#8f5902;font-style:italic"># discover functions in DIR and run them against Resource in DIR.</span>
<span style="color:#8f5902;font-style:italic"># functions may be scoped to a subset of Resources -- see `kpt help fn run`</span>
kpt fn run DIR/
</code></pre></div><!--mdtogo-->
<h2 id="imperatively-run-a-single-function">Imperatively run a single function</h2>
<p>A function may be explicitly specified using the <code>--image</code> flag.</p>
<p><strong>Example:</strong> Locally run the container image <code>gcr.io/example.com/my-fn</code> against
the Resources in <code>DIR/</code>:</p>
<div class="highlight"><pre style="background-color:#f8f8f8;-moz-tab-size:4;-o-tab-size:4;tab-size:4"><code class="language-sh" data-lang="sh">kpt fn run DIR/ --image gcr.io/example.com/my-fn
</code></pre></div><p>If <code>DIR/</code> is not specified, the source will default to STDIN and sink will default
to STDOUT.</p>
<p><strong>Example:</strong> this is equivalent to the preceding example:</p>
<div class="highlight"><pre style="background-color:#f8f8f8;-moz-tab-size:4;-o-tab-size:4;tab-size:4"><code class="language-sh" data-lang="sh">kpt <span style="color:#204a87">source</span> DIR/ <span style="color:#000;font-weight:bold">|</span>
kpt fn run --image gcr.io/example.com/my-fn <span style="color:#000;font-weight:bold">|</span>
kpt sink DIR/
</code></pre></div><p>Arguments specified after <code>--</code> will be provided to the function as a <code>ConfigMap</code> input.</p>
<p><strong>Example:</strong> In addition to the input Resources, provide to the container image a
<code>ConfigMap</code> containing <code>data: {foo: bar}</code>. This is used to parameterize the behavior
of the function:</p>
<div class="highlight"><pre style="background-color:#f8f8f8;-moz-tab-size:4;-o-tab-size:4;tab-size:4"><code class="language-sh" data-lang="sh">kpt fn run DIR/ --image gcr.io/example.com/my-fn -- <span style="color:#000">foo</span><span style="color:#ce5c00;font-weight:bold">=</span>bar
</code></pre></div><h2 id="declaratively-run-one-or-more-functions">Declaratively run one or more functions</h2>
<p>Functions and their input configuration may be declared in files rather than directly
on the command line.</p>
<p><strong>Example:</strong> This is equivalent to the preceding example:</p>
<p>Create a file e.g. <code>DIR/my-function.yaml</code>:</p>
<div class="highlight"><pre style="background-color:#f8f8f8;-moz-tab-size:4;-o-tab-size:4;tab-size:4"><code class="language-yaml" data-lang="yaml"><span style="color:#204a87;font-weight:bold">apiVersion</span><span style="color:#000;font-weight:bold">:</span><span style="color:#f8f8f8;text-decoration:underline"> </span>v1<span style="color:#f8f8f8;text-decoration:underline">
</span><span style="color:#f8f8f8;text-decoration:underline"></span><span style="color:#204a87;font-weight:bold">kind</span><span style="color:#000;font-weight:bold">:</span><span style="color:#f8f8f8;text-decoration:underline"> </span>ConfigMap<span style="color:#f8f8f8;text-decoration:underline">
</span><span style="color:#f8f8f8;text-decoration:underline"></span><span style="color:#204a87;font-weight:bold">metadata</span><span style="color:#000;font-weight:bold">:</span><span style="color:#f8f8f8;text-decoration:underline">
</span><span style="color:#f8f8f8;text-decoration:underline">  </span><span style="color:#204a87;font-weight:bold">annotations</span><span style="color:#000;font-weight:bold">:</span><span style="color:#f8f8f8;text-decoration:underline">
</span><span style="color:#f8f8f8;text-decoration:underline">    </span><span style="color:#204a87;font-weight:bold">config.kubernetes.io/function</span><span style="color:#000;font-weight:bold">:</span><span style="color:#f8f8f8;text-decoration:underline"> </span><span style="color:#8f5902;font-style:italic">|
</span><span style="color:#8f5902;font-style:italic">      container:</span><span style="color:#f8f8f8;text-decoration:underline">
</span><span style="color:#f8f8f8;text-decoration:underline">        </span><span style="color:#204a87;font-weight:bold">image</span><span style="color:#000;font-weight:bold">:</span><span style="color:#f8f8f8;text-decoration:underline"> </span>gcr.io/example.com/my-fn<span style="color:#f8f8f8;text-decoration:underline">
</span><span style="color:#f8f8f8;text-decoration:underline"></span><span style="color:#204a87;font-weight:bold">data</span><span style="color:#000;font-weight:bold">:</span><span style="color:#f8f8f8;text-decoration:underline">
</span><span style="color:#f8f8f8;text-decoration:underline">  </span><span style="color:#204a87;font-weight:bold">foo</span><span style="color:#000;font-weight:bold">:</span><span style="color:#f8f8f8;text-decoration:underline"> </span>bar<span style="color:#f8f8f8;text-decoration:underline">
</span></code></pre></div><p>Run the function:</p>
<div class="highlight"><pre style="background-color:#f8f8f8;-moz-tab-size:4;-o-tab-size:4;tab-size:4"><code class="language-sh" data-lang="sh">kpt fn run DIR/
</code></pre></div><p>Here, rather than specifying <code>gcr.io/example.com/my-fn</code> as a flag, we specify it in a
file using the <code>config.kubernetes.io/function</code> annotation.</p>
<h2 id="scoping-rules">Scoping Rules</h2>
<p>Functions which are nested under some sub directory are scoped only to Resources under
that same sub directory. This allows fine grain control over how functions are
executed:</p>
<p><strong>Example:</strong> Function declared in <code>stuff/my-function.yaml</code> is scoped to Resources in
<code>stuff/</code> and is NOT scoped to Resources in <code>apps/</code>:</p>
<div class="highlight"><pre style="background-color:#f8f8f8;-moz-tab-size:4;-o-tab-size:4;tab-size:4"><code class="language-sh" data-lang="sh">.
├── stuff
│   ├── inscope-deployment.yaml
│   ├── stuff2
│   │     └── inscope-deployment.yaml
│   └── my-function.yaml <span style="color:#8f5902;font-style:italic"># functions is scoped to stuff/...</span>
└── apps
    ├── not-inscope-deployment.yaml
    └── not-inscope-service.yaml
</code></pre></div><p>Alternatively, you can also place function configurations in a special directory named
<code>functions</code>.</p>
<p><strong>Example</strong>: This is equivalent to previous example:</p>
<div class="highlight"><pre style="background-color:#f8f8f8;-moz-tab-size:4;-o-tab-size:4;tab-size:4"><code class="language-sh" data-lang="sh">.
├── stuff
│   ├── inscope-deployment.yaml
│   ├── stuff2
│   │     └── inscope-deployment.yaml
│   └── functions
│         └── my-function.yaml
└── apps
    ├── not-inscope-deployment.yaml
    └── not-inscope-service.yaml
</code></pre></div><p>Alternatively, you can also use <code>--fn-path</code> to explicitly provide the directory
containing function configurations:</p>
<div class="highlight"><pre style="background-color:#f8f8f8;-moz-tab-size:4;-o-tab-size:4;tab-size:4"><code class="language-sh" data-lang="sh">kpt fn run DIR/ --fn-path FUNCTIONS_DIR/
</code></pre></div><p>Alternatively, scoping can be disabled using <code>--global-scope</code> flag.</p>
<h2 id="declaring-multiple-functions">Declaring Multiple Functions</h2>
<p>You may declare multiple functions. If they are specified in the same file
(multi-object YAML file separated by <code>---</code>), they will
be run sequentially in the order that they are specified.</p>
<h2 id="custom-functionconfig">Custom <code>functionConfig</code></h2>
<p>Functions may define their own API input types - these may be client-side equivalents
of CRDs:</p>
<p><strong>Example</strong>: Declare two functions in <code>DIR/functions/my-functions.yaml</code>:</p>
<div class="highlight"><pre style="background-color:#f8f8f8;-moz-tab-size:4;-o-tab-size:4;tab-size:4"><code class="language-yaml" data-lang="yaml"><span style="color:#204a87;font-weight:bold">apiVersion</span><span style="color:#000;font-weight:bold">:</span><span style="color:#f8f8f8;text-decoration:underline"> </span>v1<span style="color:#f8f8f8;text-decoration:underline">
</span><span style="color:#f8f8f8;text-decoration:underline"></span><span style="color:#204a87;font-weight:bold">kind</span><span style="color:#000;font-weight:bold">:</span><span style="color:#f8f8f8;text-decoration:underline"> </span>ConfigMap<span style="color:#f8f8f8;text-decoration:underline">
</span><span style="color:#f8f8f8;text-decoration:underline"></span><span style="color:#204a87;font-weight:bold">metadata</span><span style="color:#000;font-weight:bold">:</span><span style="color:#f8f8f8;text-decoration:underline">
</span><span style="color:#f8f8f8;text-decoration:underline">  </span><span style="color:#204a87;font-weight:bold">annotations</span><span style="color:#000;font-weight:bold">:</span><span style="color:#f8f8f8;text-decoration:underline">
</span><span style="color:#f8f8f8;text-decoration:underline">    </span><span style="color:#204a87;font-weight:bold">config.kubernetes.io/function</span><span style="color:#000;font-weight:bold">:</span><span style="color:#f8f8f8;text-decoration:underline"> </span><span style="color:#8f5902;font-style:italic">|
</span><span style="color:#8f5902;font-style:italic">      container:</span><span style="color:#f8f8f8;text-decoration:underline">
</span><span style="color:#f8f8f8;text-decoration:underline">        </span><span style="color:#204a87;font-weight:bold">image</span><span style="color:#000;font-weight:bold">:</span><span style="color:#f8f8f8;text-decoration:underline"> </span>gcr.io/example.com/my-fn<span style="color:#f8f8f8;text-decoration:underline">
</span><span style="color:#f8f8f8;text-decoration:underline"></span><span style="color:#204a87;font-weight:bold">data</span><span style="color:#000;font-weight:bold">:</span><span style="color:#f8f8f8;text-decoration:underline">
</span><span style="color:#f8f8f8;text-decoration:underline">  </span><span style="color:#204a87;font-weight:bold">foo</span><span style="color:#000;font-weight:bold">:</span><span style="color:#f8f8f8;text-decoration:underline"> </span>bar<span style="color:#f8f8f8;text-decoration:underline">
</span><span style="color:#f8f8f8;text-decoration:underline"></span>---<span style="color:#f8f8f8;text-decoration:underline">
</span><span style="color:#f8f8f8;text-decoration:underline"></span><span style="color:#204a87;font-weight:bold">apiVersion</span><span style="color:#000;font-weight:bold">:</span><span style="color:#f8f8f8;text-decoration:underline"> </span>v1<span style="color:#f8f8f8;text-decoration:underline">
</span><span style="color:#f8f8f8;text-decoration:underline"></span><span style="color:#204a87;font-weight:bold">kind</span><span style="color:#000;font-weight:bold">:</span><span style="color:#f8f8f8;text-decoration:underline"> </span>MyType<span style="color:#f8f8f8;text-decoration:underline">
</span><span style="color:#f8f8f8;text-decoration:underline"></span><span style="color:#204a87;font-weight:bold">metadata</span><span style="color:#000;font-weight:bold">:</span><span style="color:#f8f8f8;text-decoration:underline">
</span><span style="color:#f8f8f8;text-decoration:underline">  </span><span style="color:#204a87;font-weight:bold">annotations</span><span style="color:#000;font-weight:bold">:</span><span style="color:#f8f8f8;text-decoration:underline">
</span><span style="color:#f8f8f8;text-decoration:underline">    </span><span style="color:#204a87;font-weight:bold">config.kubernetes.io/function</span><span style="color:#000;font-weight:bold">:</span><span style="color:#f8f8f8;text-decoration:underline"> </span><span style="color:#8f5902;font-style:italic">|
</span><span style="color:#8f5902;font-style:italic">      container:</span><span style="color:#f8f8f8;text-decoration:underline">
</span><span style="color:#f8f8f8;text-decoration:underline">        </span><span style="color:#204a87;font-weight:bold">image</span><span style="color:#000;font-weight:bold">:</span><span style="color:#f8f8f8;text-decoration:underline"> </span>gcr.io/example.com/other-fn<span style="color:#f8f8f8;text-decoration:underline">
</span><span style="color:#f8f8f8;text-decoration:underline"></span><span style="color:#204a87;font-weight:bold">spec</span><span style="color:#000;font-weight:bold">:</span><span style="color:#f8f8f8;text-decoration:underline">
</span><span style="color:#f8f8f8;text-decoration:underline">  </span><span style="color:#204a87;font-weight:bold">field</span><span style="color:#000;font-weight:bold">:</span><span style="color:#f8f8f8;text-decoration:underline">
</span><span style="color:#f8f8f8;text-decoration:underline">    </span><span style="color:#204a87;font-weight:bold">nestedField</span><span style="color:#000;font-weight:bold">:</span><span style="color:#f8f8f8;text-decoration:underline"> </span>value<span style="color:#f8f8f8;text-decoration:underline">
</span></code></pre></div><h2 id="synopsis">Synopsis</h2>
<!--mdtogo:Long-->
<div class="highlight"><pre style="background-color:#f8f8f8;-moz-tab-size:4;-o-tab-size:4;tab-size:4"><code class="language-sh" data-lang="sh">kpt fn run DIR <span style="color:#ce5c00;font-weight:bold">[</span>flags<span style="color:#ce5c00;font-weight:bold">]</span>
</code></pre></div><p>If the container exits with non-zero status code, run will fail and print the
container <code>STDERR</code>.</p>
<div class="highlight"><pre style="background-color:#f8f8f8;-moz-tab-size:4;-o-tab-size:4;tab-size:4"><code class="language-sh" data-lang="sh">DIR:
  Path to a package directory.  Defaults to stdin <span style="color:#204a87;font-weight:bold">if</span> unspecified.
</code></pre></div><!--mdtogo-->
<h2 id="structured-results">Structured Results</h2>
<p>Functions may emit results using the structure defined in the <a href="https://github.com/GoogleContainerTools/kpt-functions-sdk/blob/master/ts/kpt-functions/src/types.ts">typescript result</a> interface as an alternative to
exiting with a non-zero status code. Users may want to store these results separately from configuration
files. Kpt provides the <code>--results-dir</code> flag for users to specify a destination to write results to.</p>
<div class="highlight"><pre style="background-color:#f8f8f8;-moz-tab-size:4;-o-tab-size:4;tab-size:4"><code class="language-sh" data-lang="sh">kpt fn run DIR --results-dir RESULTS_DIR --fn-path FUNCTIONS_DIR/
</code></pre></div><h2 id="next-steps">Next Steps</h2>
<ul>
<li>See more examples of functions in the <a href="../../../guides/consumer/function/catalog">functions catalog</a>.</li>
<li>Get a quickstart on writing functions from the <a href="../../../guides/producer/functions/">function producer docs</a>.</li>
<li>Find out how to structure a pipeline of functions from the <a href="../../../concepts/functions/">functions concepts</a> page.</li>
</ul>

        <div class="section-index">
    
    
    
    
    <hr class="panel-line">
        
            
        
            
        
            
        
            
        
            
        
            
        
            
        
            
        
            
        
            
        
            
        
            
        
            
        
            
        
            
        
            
        
            
        
            
        
            
        
            
        
            
        
            
        
            
        
            
        
            
        
            
        
            
        
            
        
            
        
    
</div>

	
	
<<<<<<< HEAD
	<div class="text-muted mt-5 pt-3 border-top">Last modified June 19, 2020: <a  href="https://github.com/GoogleContainerTools/kpt/commit/4be5d836e58fc37df9edf072ac187c45cfca5c8f">Add structured results section and link to toolchain used to make catalog functions (4be5d836)</a>
=======
	<div class="text-muted mt-5 pt-3 border-top">Last modified June 25, 2020: <a  href="https://github.com/GoogleContainerTools/kpt/commit/f46e09cc8f8912d9d2f22ef5dfab412524c399bd">Fix typo in function doc (f46e09cc)</a>
>>>>>>> 66a75200
</div>
</div>

          </main>
        </div>
      </div>
      
<footer class="bg-dark py-5 row d-print-none">
  <div class="container-fluid mx-sm-5">
    <div class="row">
      <div class="col-6 col-sm-4 text-xs-center order-sm-2">
        
        
        
<ul class="list-inline mb-0">
  
  <li class="list-inline-item mx-2 h3" data-toggle="tooltip" data-placement="top" title="User mailing list" aria-label="User mailing list">
    <a class="text-white" target="_blank" href="https://groups.google.com/g/kpt-users">
      <i class="fa fa-envelope"></i>
    </a>
  </li>
  
  <li class="list-inline-item mx-2 h3" data-toggle="tooltip" data-placement="top" title="User slack channel" aria-label="User slack channel">
    <a class="text-white" target="_blank" href="https://kubernetes.slack.com/channels/kpt">
      <i class="fab fa-slack"></i>
    </a>
  </li>
  
</ul>

        
        
      </div>
      <div class="col-6 col-sm-4 text-right text-xs-center order-sm-3">
        
        
        
<ul class="list-inline mb-0">
  
  <li class="list-inline-item mx-2 h3" data-toggle="tooltip" data-placement="top" title="GitHub" aria-label="GitHub">
    <a class="text-white" target="_blank" href="https://github.com/GoogleContainerTools/kpt/blob/master/CONTRIBUTING.md">
      <i class="fab fa-github"></i>
    </a>
  </li>
  
</ul>

        
        
      </div>
      <div class="col-12 col-sm-4 text-center py-2 order-sm-2">
        <small class="text-white">&copy; 2020 Google LLC All Rights Reserved</small>
        <small class="ml-1"><a href="https://policies.google.com/privacy" target="_blank">Privacy Policy</a></small>
	
		
	
      </div>
    </div>
  </div>
</footer>


    </div>
    
<script src="https://cdnjs.cloudflare.com/ajax/libs/popper.js/1.14.3/umd/popper.min.js" integrity="sha384-ZMP7rVo3mIykV+2+9J3UJ46jBk0WLaUAdn689aCwoqbBJiSnjAK/l8WvCWPIPm49" crossorigin="anonymous"></script>
<script src="https://stackpath.bootstrapcdn.com/bootstrap/4.1.3/js/bootstrap.min.js" integrity="sha384-ChfqqxuZUCnJSK3+MXmPNIyE6ZbWh2IMqE241rYiqJxyMiZ6OW/JmZQ5stwEULTy" crossorigin="anonymous"></script>







<script src="/kpt/js/main.min.1b3d8778561d0b887ffb4d8c0a8daeef6dd10d0e685a6169cf95b28a3da7dd70.js" integrity="sha256-Gz2HeFYdC4h/&#43;02MCo2u723RDQ5oWmFpz5Wyij2n3XA=" crossorigin="anonymous"></script>



<script src="https://googlecontainertools.github.io/kpt//js/asciinema-player.js"></script>


  </body>
</html><|MERGE_RESOLUTION|>--- conflicted
+++ resolved
@@ -1118,11 +1118,7 @@
 
 	
 	
-<<<<<<< HEAD
-	<div class="text-muted mt-5 pt-3 border-top">Last modified June 19, 2020: <a  href="https://github.com/GoogleContainerTools/kpt/commit/4be5d836e58fc37df9edf072ac187c45cfca5c8f">Add structured results section and link to toolchain used to make catalog functions (4be5d836)</a>
-=======
 	<div class="text-muted mt-5 pt-3 border-top">Last modified June 25, 2020: <a  href="https://github.com/GoogleContainerTools/kpt/commit/f46e09cc8f8912d9d2f22ef5dfab412524c399bd">Fix typo in function doc (f46e09cc)</a>
->>>>>>> 66a75200
 </div>
 </div>
 
