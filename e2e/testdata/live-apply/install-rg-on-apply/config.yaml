# Copyright 2021 Google LLC
#
# Licensed under the Apache License, Version 2.0 (the "License");
# you may not use this file except in compliance with the License.
# You may obtain a copy of the License at
#
#      http://www.apache.org/licenses/LICENSE-2.0
#
# Unless required by applicable law or agreed to in writing, software
# distributed under the License is distributed on an "AS IS" BASIS,
# WITHOUT WARRANTIES OR CONDITIONS OF ANY KIND, either express or implied.
# See the License for the specific language governing permissions and
# limitations under the License.

parallel: false
noResourceGroup: true
<<<<<<< HEAD
=======
kptArgs:
  - "--reconcile-timeout=1m"
>>>>>>> 26d9fd43
stdOut: |
  deployment.apps/nginx-deployment created
  1 resource(s) applied. 1 created, 0 unchanged, 0 configured, 0 failed
stdErr: |
  installing inventory ResourceGroup CRD.
inventory:
  - group: apps
    kind: Deployment
    name: nginx-deployment
    namespace: install-rg-on-apply<|MERGE_RESOLUTION|>--- conflicted
+++ resolved
@@ -14,11 +14,8 @@
 
 parallel: false
 noResourceGroup: true
-<<<<<<< HEAD
-=======
 kptArgs:
   - "--reconcile-timeout=1m"
->>>>>>> 26d9fd43
 stdOut: |
   deployment.apps/nginx-deployment created
   1 resource(s) applied. 1 created, 0 unchanged, 0 configured, 0 failed
