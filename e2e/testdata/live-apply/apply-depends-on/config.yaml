# Copyright 2021 Google LLC
#
# Licensed under the Apache License, Version 2.0 (the "License");
# you may not use this file except in compliance with the License.
# You may obtain a copy of the License at
#
#      http://www.apache.org/licenses/LICENSE-2.0
#
# Unless required by applicable law or agreed to in writing, software
# distributed under the License is distributed on an "AS IS" BASIS,
# WITHOUT WARRANTIES OR CONDITIONS OF ANY KIND, either express or implied.
# See the License for the specific language governing permissions and
# limitations under the License.

parallel: true

<<<<<<< HEAD
=======
kptArgs:
  - "--reconcile-timeout=1m"

>>>>>>> 26d9fd43
stdOut: |
  deployment.apps/first-nginx created
  1 resource(s) applied. 1 created, 0 unchanged, 0 configured, 0 failed
  deployment.apps/second-nginx created
  1 resource(s) applied. 1 created, 0 unchanged, 0 configured, 0 failed

inventory:
  - group: apps
    kind: Deployment
    name: first-nginx
    namespace: apply-depends-on
  - group: apps
    kind: Deployment
    name: second-nginx
    namespace: apply-depends-on<|MERGE_RESOLUTION|>--- conflicted
+++ resolved
@@ -14,12 +14,9 @@
 
 parallel: true
 
-<<<<<<< HEAD
-=======
 kptArgs:
   - "--reconcile-timeout=1m"
 
->>>>>>> 26d9fd43
 stdOut: |
   deployment.apps/first-nginx created
   1 resource(s) applied. 1 created, 0 unchanged, 0 configured, 0 failed
